use crate::{
    renderer::Renderer,
    view::{Mountable, Render},
};
use reactive_graph::effect::RenderEffect;
use std::sync::{Arc, Mutex};

mod owned;
mod suspense;

pub use owned::*;
pub use suspense::*;

impl<F, V, R> Render<R> for F
where
    F: ReactiveFunction<Output = V>,
    V: Render<R>,
    V::State: 'static,
    R: Renderer,
{
    type State = RenderEffectState<V::State>;

    #[track_caller]
    fn build(mut self) -> Self::State {
        let hook = throw_error::get_error_hook();
        RenderEffect::new(move |prev| {
            let _guard = hook
                .as_ref()
                .map(|h| throw_error::set_error_hook(Arc::clone(h)));
            let value = self.invoke();
            if let Some(mut state) = prev {
                value.rebuild(&mut state);
                state
            } else {
                value.build()
            }
        })
        .into()
    }

    #[track_caller]
    fn rebuild(self, state: &mut Self::State) {
        let new = self.build();
        let mut old = std::mem::replace(state, new);
        old.insert_before_this(state);
        old.unmount();
    }
}

/// Retained view state for a [`RenderEffect`].
pub struct RenderEffectState<T: 'static>(Option<RenderEffect<T>>);

impl<T> From<RenderEffect<T>> for RenderEffectState<T> {
    fn from(value: RenderEffect<T>) -> Self {
        Self(Some(value))
    }
}

impl<T, R> Mountable<R> for RenderEffectState<T>
where
    T: Mountable<R>,
    R: Renderer,
{
    fn unmount(&mut self) {
        if let Some(ref mut inner) = self.0 {
            inner.unmount();
        }
    }

    fn mount(&mut self, parent: &R::Element, marker: Option<&R::Node>) {
        if let Some(ref mut inner) = self.0 {
            inner.mount(parent, marker);
        }
    }

    fn insert_before_this(&self, child: &mut dyn Mountable<R>) -> bool {
        if let Some(inner) = &self.0 {
            inner.insert_before_this(child)
        } else {
            false
        }
    }
}

impl<M, R> Mountable<R> for RenderEffect<M>
where
<<<<<<< HEAD
    M: Mountable<R> + 'static,
    R: Renderer,
=======
    F: ReactiveFunction<Output = V>,
    V: RenderHtml + 'static,
    V::State: 'static,
{
    type AsyncOutput = V::AsyncOutput;

    const MIN_LENGTH: usize = 0;

    fn dry_resolve(&mut self) {
        self.invoke().dry_resolve();
    }

    async fn resolve(mut self) -> Self::AsyncOutput {
        self.invoke().resolve().await
    }

    fn html_len(&self) -> usize {
        V::MIN_LENGTH
    }

    fn to_html_with_buf(
        mut self,
        buf: &mut String,
        position: &mut Position,
        escape: bool,
        mark_branches: bool,
    ) {
        let value = self.invoke();
        value.to_html_with_buf(buf, position, escape, mark_branches)
    }

    fn to_html_async_with_buf<const OUT_OF_ORDER: bool>(
        mut self,
        buf: &mut StreamBuilder,
        position: &mut Position,
        escape: bool,
        mark_branches: bool,
    ) where
        Self: Sized,
    {
        let value = self.invoke();
        value.to_html_async_with_buf::<OUT_OF_ORDER>(
            buf,
            position,
            escape,
            mark_branches,
        );
    }

    fn hydrate<const FROM_SERVER: bool>(
        mut self,
        cursor: &Cursor,
        position: &PositionState,
    ) -> Self::State {
        let cursor = cursor.clone();
        let position = position.clone();
        let hook = throw_error::get_error_hook();
        RenderEffect::new(move |prev| {
            let _guard = hook
                .as_ref()
                .map(|h| throw_error::set_error_hook(Arc::clone(h)));
            let value = self.invoke();
            if let Some(mut state) = prev {
                value.rebuild(&mut state);
                state
            } else {
                value.hydrate::<FROM_SERVER>(&cursor, &position)
            }
        })
        .into()
    }
}

impl<F, V> AddAnyAttr for F
where
    F: ReactiveFunction<Output = V>,
    V: RenderHtml + 'static,
{
    type Output<SomeNewAttr: Attribute> =
        Box<dyn FnMut() -> V::Output<SomeNewAttr::CloneableOwned> + Send>;

    fn add_any_attr<NewAttr: Attribute>(
        mut self,
        attr: NewAttr,
    ) -> Self::Output<NewAttr>
    where
        Self::Output<NewAttr>: RenderHtml,
    {
        let attr = attr.into_cloneable_owned();
        Box::new(move || self.invoke().add_any_attr(attr.clone()))
    }
}

impl<M> Mountable for RenderEffect<M>
where
    M: Mountable + 'static,
>>>>>>> 1dcc5838
{
    fn unmount(&mut self) {
        self.with_value_mut(|state| state.unmount());
    }

    fn mount(&mut self, parent: &R::Element, marker: Option<&R::Node>) {
        self.with_value_mut(|state| {
            state.mount(parent, marker);
        });
    }

    fn insert_before_this(&self, child: &mut dyn Mountable<R>) -> bool {
        self.with_value_mut(|value| value.insert_before_this(child))
            .unwrap_or(false)
    }
}

impl<M, E, R> Mountable<R> for Result<M, E>
where
    M: Mountable<R>,
    R: Renderer,
{
    fn unmount(&mut self) {
        if let Ok(ref mut inner) = self {
            inner.unmount();
        }
    }

    fn mount(&mut self, parent: &R::Element, marker: Option<&R::Node>) {
        if let Ok(ref mut inner) = self {
            inner.mount(parent, marker);
        }
    }

    fn insert_before_this(&self, child: &mut dyn Mountable<R>) -> bool {
        if let Ok(inner) = &self {
            inner.insert_before_this(child)
        } else {
            false
        }
    }
}
/// A reactive function that can be shared across multiple locations and across threads.
pub type SharedReactiveFunction<T> = Arc<Mutex<dyn FnMut() -> T + Send>>;

/// A reactive view function.
pub trait ReactiveFunction: Send + 'static {
    /// The return type of the function.
    type Output;

    /// Call the function.
    fn invoke(&mut self) -> Self::Output;

    /// Converts the function into a cloneable, shared type.
    fn into_shared(self) -> Arc<Mutex<dyn FnMut() -> Self::Output + Send>>;
}

impl<T: 'static> ReactiveFunction for Arc<Mutex<dyn FnMut() -> T + Send>> {
    type Output = T;

    fn invoke(&mut self) -> Self::Output {
        let mut fun = self.lock().expect("lock poisoned");
        fun()
    }

    fn into_shared(self) -> Arc<Mutex<dyn FnMut() -> Self::Output + Send>> {
        self
    }
}

impl<F, T> ReactiveFunction for F
where
    F: FnMut() -> T + Send + 'static,
{
    type Output = T;

    fn invoke(&mut self) -> Self::Output {
        self()
    }

    fn into_shared(self) -> Arc<Mutex<dyn FnMut() -> Self::Output + Send>> {
        Arc::new(Mutex::new(self))
    }
}

#[cfg(not(feature = "nightly"))]
mod stable {
    use super::RenderEffectState;
    use crate::{
        renderer::Renderer,
        view::{Mountable, Render},
    };
    #[allow(deprecated)]
    use reactive_graph::wrappers::read::MaybeSignal;
    use reactive_graph::{
        computed::{ArcMemo, Memo},
        owner::Storage,
        signal::{ArcReadSignal, ArcRwSignal, ReadSignal, RwSignal},
        traits::Get,
        wrappers::read::{ArcSignal, Signal},
    };

    macro_rules! signal_impl {
        ($sig:ident $dry_resolve:literal) => {
            impl<V, R> Render<R> for $sig<V>
            where
                $sig<V>: Get<Value = V>,
                V: Render<R> + Clone + Send + Sync + 'static,
                V::State: 'static,
                R: Renderer,
            {
                type State = RenderEffectState<V::State>;

                #[track_caller]
                fn build(self) -> Self::State {
                    (move || self.get()).build()
                }

                #[track_caller]
                fn rebuild(self, state: &mut Self::State) {
                    let new = self.build();
                    let mut old = std::mem::replace(state, new);
                    old.insert_before_this(state);
                    old.unmount();
                }
            }
        };
    }

    macro_rules! signal_impl_arena {
        ($sig:ident $dry_resolve:literal) => {
            #[allow(deprecated)]
            impl<V, S, R> Render<R> for $sig<V, S>
            where
                $sig<V, S>: Get<Value = V>,
                S: Send + Sync + 'static,
                S: Storage<V> + Storage<Option<V>>,
                V: Render<R> + Send + Sync + Clone + 'static,
                V::State: 'static,
                R: Renderer,
            {
                type State = RenderEffectState<V::State>;

                #[track_caller]
                fn build(self) -> Self::State {
                    (move || self.get()).build()
                }

                #[track_caller]
                fn rebuild(self, state: &mut Self::State) {
                    let new = self.build();
                    let mut old = std::mem::replace(state, new);
                    old.insert_before_this(state);
                    old.unmount();
                }
            }
        };
    }

    signal_impl_arena!(RwSignal false);
    signal_impl_arena!(ReadSignal false);
    signal_impl_arena!(Memo true);
    signal_impl_arena!(Signal true);
    signal_impl_arena!(MaybeSignal true);
    signal_impl!(ArcRwSignal false);
    signal_impl!(ArcReadSignal false);
    signal_impl!(ArcMemo false);
    signal_impl!(ArcSignal true);
}

/*
#[cfg(test)]
mod tests {
    use crate::{
        html::element::{button, main, HtmlElement},
        renderer::mock_dom::MockDom,
        view::Render,
    };
    use leptos_reactive::{create_runtime, RwSignal, SignalGet, SignalSet};

    #[test]
    fn create_dynamic_element() {
        let rt = create_runtime();
        let count = RwSignal::new(0);
        let app: HtmlElement<_, _, _, MockDom> =
            button((), move || count.get().to_string());
        let el = app.build();
        assert_eq!(el.el.to_debug_html(), "<button>0</button>");
        rt.dispose();
    }

    #[test]
    fn update_dynamic_element() {
        let rt = create_runtime();
        let count = RwSignal::new(0);
        let app: HtmlElement<_, _, _, MockDom> =
            button((), move || count.get().to_string());
        let el = app.build();
        assert_eq!(el.el.to_debug_html(), "<button>0</button>");
        count.set(1);
        assert_eq!(el.el.to_debug_html(), "<button>1</button>");
        rt.dispose();
    }

    #[test]
    fn update_dynamic_element_among_siblings() {
        let rt = create_runtime();
        let count = RwSignal::new(0);
        let app: HtmlElement<_, _, _, MockDom> = main(
            (),
            button(
                (),
                ("Hello, my ", move || count.get().to_string(), " friends."),
            ),
        );
        let el = app.build();
        assert_eq!(
            el.el.to_debug_html(),
            "<main><button>Hello, my 0 friends.</button></main>"
        );
        count.set(42);
        assert_eq!(
            el.el.to_debug_html(),
            "<main><button>Hello, my 42 friends.</button></main>"
        );
        rt.dispose();
    }
}
 */<|MERGE_RESOLUTION|>--- conflicted
+++ resolved
@@ -84,107 +84,8 @@
 
 impl<M, R> Mountable<R> for RenderEffect<M>
 where
-<<<<<<< HEAD
     M: Mountable<R> + 'static,
     R: Renderer,
-=======
-    F: ReactiveFunction<Output = V>,
-    V: RenderHtml + 'static,
-    V::State: 'static,
-{
-    type AsyncOutput = V::AsyncOutput;
-
-    const MIN_LENGTH: usize = 0;
-
-    fn dry_resolve(&mut self) {
-        self.invoke().dry_resolve();
-    }
-
-    async fn resolve(mut self) -> Self::AsyncOutput {
-        self.invoke().resolve().await
-    }
-
-    fn html_len(&self) -> usize {
-        V::MIN_LENGTH
-    }
-
-    fn to_html_with_buf(
-        mut self,
-        buf: &mut String,
-        position: &mut Position,
-        escape: bool,
-        mark_branches: bool,
-    ) {
-        let value = self.invoke();
-        value.to_html_with_buf(buf, position, escape, mark_branches)
-    }
-
-    fn to_html_async_with_buf<const OUT_OF_ORDER: bool>(
-        mut self,
-        buf: &mut StreamBuilder,
-        position: &mut Position,
-        escape: bool,
-        mark_branches: bool,
-    ) where
-        Self: Sized,
-    {
-        let value = self.invoke();
-        value.to_html_async_with_buf::<OUT_OF_ORDER>(
-            buf,
-            position,
-            escape,
-            mark_branches,
-        );
-    }
-
-    fn hydrate<const FROM_SERVER: bool>(
-        mut self,
-        cursor: &Cursor,
-        position: &PositionState,
-    ) -> Self::State {
-        let cursor = cursor.clone();
-        let position = position.clone();
-        let hook = throw_error::get_error_hook();
-        RenderEffect::new(move |prev| {
-            let _guard = hook
-                .as_ref()
-                .map(|h| throw_error::set_error_hook(Arc::clone(h)));
-            let value = self.invoke();
-            if let Some(mut state) = prev {
-                value.rebuild(&mut state);
-                state
-            } else {
-                value.hydrate::<FROM_SERVER>(&cursor, &position)
-            }
-        })
-        .into()
-    }
-}
-
-impl<F, V> AddAnyAttr for F
-where
-    F: ReactiveFunction<Output = V>,
-    V: RenderHtml + 'static,
-{
-    type Output<SomeNewAttr: Attribute> =
-        Box<dyn FnMut() -> V::Output<SomeNewAttr::CloneableOwned> + Send>;
-
-    fn add_any_attr<NewAttr: Attribute>(
-        mut self,
-        attr: NewAttr,
-    ) -> Self::Output<NewAttr>
-    where
-        Self::Output<NewAttr>: RenderHtml,
-    {
-        let attr = attr.into_cloneable_owned();
-        Box::new(move || self.invoke().add_any_attr(attr.clone()))
-    }
-}
-
-impl<M> Mountable for RenderEffect<M>
-where
-    M: Mountable + 'static,
->>>>>>> 1dcc5838
 {
     fn unmount(&mut self) {
         self.with_value_mut(|state| state.unmount());
