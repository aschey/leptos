--- conflicted
+++ resolved
@@ -1,17 +1,6 @@
 use crate::{
-<<<<<<< HEAD
     renderer::Renderer,
     view::{Mountable, Render},
-=======
-    html::attribute::{any_attribute::AnyAttribute, Attribute, AttributeValue},
-    hydration::Cursor,
-    renderer::Rndr,
-    ssr::StreamBuilder,
-    view::{
-        add_attr::AddAnyAttr, Mountable, Position, PositionState, Render,
-        RenderHtml, ToTemplate,
-    },
->>>>>>> cf843a83
 };
 use reactive_graph::effect::RenderEffect;
 use std::sync::{Arc, Mutex};
@@ -91,128 +80,9 @@
             false
         }
     }
-
-    fn elements(&self) -> Vec<crate::renderer::types::Element> {
-        self.0
-            .as_ref()
-            .map(|inner| inner.elements())
-            .unwrap_or_default()
-    }
-}
-
-<<<<<<< HEAD
+}
+
 impl<M, R> Mountable<R> for RenderEffect<M>
-=======
-impl<F, V> RenderHtml for F
-where
-    F: ReactiveFunction<Output = V>,
-    V: RenderHtml + 'static,
-    V::State: 'static,
-{
-    type AsyncOutput = V::AsyncOutput;
-    type Owned = Self;
-
-    const MIN_LENGTH: usize = 0;
-
-    fn dry_resolve(&mut self) {
-        self.invoke().dry_resolve();
-    }
-
-    async fn resolve(mut self) -> Self::AsyncOutput {
-        self.invoke().resolve().await
-    }
-
-    fn html_len(&self) -> usize {
-        V::MIN_LENGTH
-    }
-
-    fn to_html_with_buf(
-        mut self,
-        buf: &mut String,
-        position: &mut Position,
-        escape: bool,
-        mark_branches: bool,
-        extra_attrs: Vec<AnyAttribute>,
-    ) {
-        let value = self.invoke();
-        value.to_html_with_buf(
-            buf,
-            position,
-            escape,
-            mark_branches,
-            extra_attrs,
-        )
-    }
-
-    fn to_html_async_with_buf<const OUT_OF_ORDER: bool>(
-        mut self,
-        buf: &mut StreamBuilder,
-        position: &mut Position,
-        escape: bool,
-        mark_branches: bool,
-        extra_attrs: Vec<AnyAttribute>,
-    ) where
-        Self: Sized,
-    {
-        let value = self.invoke();
-        value.to_html_async_with_buf::<OUT_OF_ORDER>(
-            buf,
-            position,
-            escape,
-            mark_branches,
-            extra_attrs,
-        );
-    }
-
-    fn hydrate<const FROM_SERVER: bool>(
-        mut self,
-        cursor: &Cursor,
-        position: &PositionState,
-    ) -> Self::State {
-        /// codegen optimisation:
-        fn prep(
-            cursor: &Cursor,
-            position: &PositionState,
-        ) -> (
-            Cursor,
-            PositionState,
-            Option<Arc<dyn throw_error::ErrorHook>>,
-        ) {
-            let cursor = cursor.clone();
-            let position = position.clone();
-            let hook = throw_error::get_error_hook();
-            (cursor, position, hook)
-        }
-        let (cursor, position, hook) = prep(cursor, position);
-
-        RenderEffect::new(move |prev| {
-            /// codegen optimisation:
-            fn get_guard(
-                hook: &Option<Arc<dyn throw_error::ErrorHook>>,
-            ) -> Option<throw_error::ResetErrorHookOnDrop> {
-                hook.as_ref()
-                    .map(|h| throw_error::set_error_hook(Arc::clone(h)))
-            }
-            let _guard = get_guard(&hook);
-
-            let value = self.invoke();
-            if let Some(mut state) = prev {
-                value.rebuild(&mut state);
-                state
-            } else {
-                value.hydrate::<FROM_SERVER>(&cursor, &position)
-            }
-        })
-        .into()
-    }
-
-    fn into_owned(self) -> Self::Owned {
-        self
-    }
-}
-
-impl<F, V> AddAnyAttr for F
->>>>>>> cf843a83
 where
     M: Mountable<R> + 'static,
     R: Renderer,
@@ -230,11 +100,6 @@
     fn insert_before_this(&self, child: &mut dyn Mountable<R>) -> bool {
         self.with_value_mut(|value| value.insert_before_this(child))
             .unwrap_or(false)
-    }
-
-    fn elements(&self) -> Vec<crate::renderer::types::Element> {
-        self.with_value_mut(|inner| inner.elements())
-            .unwrap_or_default()
     }
 }
 
@@ -262,12 +127,6 @@
             false
         }
     }
-
-    fn elements(&self) -> Vec<crate::renderer::types::Element> {
-        self.as_ref()
-            .map(|inner| inner.elements())
-            .unwrap_or_default()
-    }
 }
 /// A reactive function that can be shared across multiple locations and across threads.
 pub type SharedReactiveFunction<T> = Arc<Mutex<dyn FnMut() -> T + Send>>;
@@ -326,7 +185,36 @@
     }
 }
 
-<<<<<<< HEAD
+macro_rules! reactive_impl {
+    ($name:ident, <$($gen:ident),*>, $v:ty, $( $where_clause:tt )*) =>
+    {
+        #[allow(deprecated)]
+        impl<R,$($gen),*> Render<R> for $name<$($gen),*>
+        where
+            $v: Render<R> + Clone + Send + Sync + 'static,
+            <$v as Render<R>>::State: 'static,
+            R: Renderer,
+            $($where_clause)*
+
+        {
+            type State = RenderEffectState<<$v as Render<R>>::State>;
+
+            #[track_caller]
+            fn build(self) -> Self::State {
+                (move || self.get()).build()
+            }
+
+            #[track_caller]
+            fn rebuild(self, state: &mut Self::State) {
+                let new = self.build();
+                let mut old = std::mem::replace(state, new);
+                old.insert_before_this(state);
+                old.unmount();
+            }
+        }
+    };
+}
+
 #[cfg(not(feature = "nightly"))]
 mod stable {
     use super::RenderEffectState;
@@ -344,276 +232,10 @@
         wrappers::read::{ArcSignal, Signal},
     };
 
-    macro_rules! signal_impl {
-        ($sig:ident $dry_resolve:literal) => {
-            impl<V, R> Render<R> for $sig<V>
-            where
-                $sig<V>: Get<Value = V>,
-                V: Render<R> + Clone + Send + Sync + 'static,
-                V::State: 'static,
-                R: Renderer,
-            {
-                type State = RenderEffectState<V::State>;
-
-                #[track_caller]
-                fn build(self) -> Self::State {
-                    (move || self.get()).build()
-                }
-
-                #[track_caller]
-                fn rebuild(self, state: &mut Self::State) {
-                    let new = self.build();
-                    let mut old = std::mem::replace(state, new);
-                    old.insert_before_this(state);
-                    old.unmount();
-                }
-            }
-        };
-    }
-
-    macro_rules! signal_impl_arena {
-        ($sig:ident $dry_resolve:literal) => {
-            #[allow(deprecated)]
-            impl<V, S, R> Render<R> for $sig<V, S>
-            where
-                $sig<V, S>: Get<Value = V>,
-                S: Send + Sync + 'static,
-                S: Storage<V> + Storage<Option<V>>,
-                V: Render<R> + Send + Sync + Clone + 'static,
-                V::State: 'static,
-                R: Renderer,
-            {
-                type State = RenderEffectState<V::State>;
-=======
-macro_rules! reactive_impl {
-    ($name:ident, <$($gen:ident),*>, $v:ty, $dry_resolve:literal, $( $where_clause:tt )*) =>
-    {
-        #[allow(deprecated)]
-        impl<$($gen),*> Render for $name<$($gen),*>
-        where
-            $v: Render + Clone + Send + Sync + 'static,
-            <$v as Render>::State: 'static,
-            $($where_clause)*
-        {
-            type State = RenderEffectState<<$v as Render>::State>;
-
-            #[track_caller]
-            fn build(self) -> Self::State {
-                (move || self.get()).build()
-            }
-
-            #[track_caller]
-            fn rebuild(self, state: &mut Self::State) {
-                let new = self.build();
-                let mut old = std::mem::replace(state, new);
-                old.insert_before_this(state);
-                old.unmount();
-            }
-        }
-
-        #[allow(deprecated)]
-        impl<$($gen),*> AddAnyAttr for $name<$($gen),*>
-        where
-            $v: RenderHtml + Clone + Send + Sync + 'static,
-            <$v as Render>::State: 'static,
-            $($where_clause)*
-        {
-            type Output<SomeNewAttr: Attribute> = Self;
-
-            fn add_any_attr<NewAttr: Attribute>(
-                self,
-                _attr: NewAttr,
-            ) -> Self::Output<NewAttr>
-            where
-                Self::Output<NewAttr>: RenderHtml,
-            {
-                todo!()
-            }
-        }
-
-        #[allow(deprecated)]
-        impl<$($gen),*> RenderHtml for $name<$($gen),*>
-        where
-            $v: RenderHtml + Clone + Send + Sync + 'static,
-            <$v as Render>::State: 'static,
-            $($where_clause)*
-        {
-            type AsyncOutput = Self;
-            type Owned = Self;
-
-            const MIN_LENGTH: usize = 0;
-
-            fn dry_resolve(&mut self) {
-                if $dry_resolve {
-                    _ = self.get();
-                }
-            }
->>>>>>> cf843a83
-
-            async fn resolve(self) -> Self::AsyncOutput {
-                self
-            }
-
-            fn html_len(&self) -> usize {
-                <$v>::MIN_LENGTH
-            }
-<<<<<<< HEAD
-        };
-    }
-
-    signal_impl_arena!(RwSignal false);
-    signal_impl_arena!(ReadSignal false);
-    signal_impl_arena!(Memo true);
-    signal_impl_arena!(Signal true);
-    signal_impl_arena!(MaybeSignal true);
-    signal_impl!(ArcRwSignal false);
-    signal_impl!(ArcReadSignal false);
-    signal_impl!(ArcMemo false);
-    signal_impl!(ArcSignal true);
-=======
-
-            fn to_html_with_buf(
-                self,
-                buf: &mut String,
-                position: &mut Position,
-                escape: bool,
-                mark_branches: bool,
-                extra_attrs: Vec<AnyAttribute>,
-            ) {
-                let value = self.get();
-                value.to_html_with_buf(
-                    buf,
-                    position,
-                    escape,
-                    mark_branches,
-                    extra_attrs,
-                )
-            }
-
-            fn to_html_async_with_buf<const OUT_OF_ORDER: bool>(
-                self,
-                buf: &mut StreamBuilder,
-                position: &mut Position,
-                escape: bool,
-                mark_branches: bool,
-                extra_attrs: Vec<AnyAttribute>,
-            ) where
-                Self: Sized,
-            {
-                let value = self.get();
-                value.to_html_async_with_buf::<OUT_OF_ORDER>(
-                    buf,
-                    position,
-                    escape,
-                    mark_branches,
-                    extra_attrs,
-                );
-            }
-
-            fn hydrate<const FROM_SERVER: bool>(
-                self,
-                cursor: &Cursor,
-                position: &PositionState,
-            ) -> Self::State {
-                (move || self.get())
-                    .hydrate::<FROM_SERVER>(cursor, position)
-            }
-
-            fn into_owned(self) -> Self::Owned {
-                self
-            }
-        }
-
-        #[allow(deprecated)]
-        impl<$($gen),*> AttributeValue for $name<$($gen),*>
-        where
-            $v: AttributeValue + Send + Sync + Clone + 'static,
-            <$v as AttributeValue>::State: 'static,
-            $($where_clause)*
-        {
-            type AsyncOutput = Self;
-            type State = RenderEffect<<$v as AttributeValue>::State>;
-            type Cloneable = Self;
-            type CloneableOwned = Self;
-
-            fn html_len(&self) -> usize {
-                0
-            }
-
-            fn to_html(self, key: &str, buf: &mut String) {
-                let value = self.get();
-                value.to_html(key, buf);
-            }
-
-            fn to_template(_key: &str, _buf: &mut String) {}
-
-            fn hydrate<const FROM_SERVER: bool>(
-                self,
-                key: &str,
-                el: &crate::renderer::types::Element,
-            ) -> Self::State {
-                (move || self.get()).hydrate::<FROM_SERVER>(key, el)
-            }
-
-            fn build(
-                self,
-                el: &crate::renderer::types::Element,
-                key: &str,
-            ) -> Self::State {
-                (move || self.get()).build(el, key)
-            }
-
-            fn rebuild(self, key: &str, state: &mut Self::State) {
-                (move || self.get()).rebuild(key, state)
-            }
-
-            fn into_cloneable(self) -> Self::Cloneable {
-                self
-            }
-
-            fn into_cloneable_owned(self) -> Self::CloneableOwned {
-                self
-            }
-
-            fn dry_resolve(&mut self) {}
-
-            async fn resolve(self) -> Self::AsyncOutput {
-                self
-            }
-        }
-    };
-}
-
-#[cfg(not(feature = "nightly"))]
-mod stable {
-    use super::RenderEffectState;
-    use crate::{
-        html::attribute::{
-            any_attribute::AnyAttribute, Attribute, AttributeValue,
-        },
-        hydration::Cursor,
-        ssr::StreamBuilder,
-        view::{
-            add_attr::AddAnyAttr, Mountable, Position, PositionState, Render,
-            RenderHtml,
-        },
-    };
-    #[allow(deprecated)]
-    use reactive_graph::wrappers::read::MaybeSignal;
-    use reactive_graph::{
-        computed::{ArcMemo, Memo},
-        effect::RenderEffect,
-        owner::Storage,
-        signal::{ArcReadSignal, ArcRwSignal, ReadSignal, RwSignal},
-        traits::Get,
-        wrappers::read::{ArcSignal, Signal},
-    };
-
     reactive_impl!(
         RwSignal,
         <V, S>,
         V,
-        false,
         RwSignal<V, S>: Get<Value = V>,
         S: Storage<V> + Storage<Option<V>>,
         S: Send + Sync + 'static,
@@ -622,7 +244,6 @@
         ReadSignal,
         <V, S>,
         V,
-        false,
         ReadSignal<V, S>: Get<Value = V>,
         S: Storage<V> + Storage<Option<V>>,
         S: Send + Sync + 'static,
@@ -631,7 +252,6 @@
         Memo,
         <V, S>,
         V,
-        true,
         Memo<V, S>: Get<Value = V>,
         S: Storage<V> + Storage<Option<V>>,
         S: Send + Sync + 'static,
@@ -640,7 +260,6 @@
         Signal,
         <V, S>,
         V,
-        true,
         Signal<V, S>: Get<Value = V>,
         S: Storage<V> + Storage<Option<V>>,
         S: Send + Sync + 'static,
@@ -649,33 +268,22 @@
         MaybeSignal,
         <V, S>,
         V,
-        true,
         MaybeSignal<V, S>: Get<Value = V>,
         S: Storage<V> + Storage<Option<V>>,
         S: Send + Sync + 'static,
     );
-    reactive_impl!(ArcRwSignal, <V>, V, false, ArcRwSignal<V>: Get<Value = V>);
-    reactive_impl!(ArcReadSignal, <V>, V, false, ArcReadSignal<V>: Get<Value = V>);
-    reactive_impl!(ArcMemo, <V>, V, false, ArcMemo<V>: Get<Value = V>);
-    reactive_impl!(ArcSignal, <V>, V, true, ArcSignal<V>: Get<Value = V>);
+    reactive_impl!(ArcRwSignal, <V>, V, ArcRwSignal<V>: Get<Value = V>);
+    reactive_impl!(ArcReadSignal, <V>, V, ArcReadSignal<V>: Get<Value = V>);
+    reactive_impl!(ArcMemo, <V>, V, ArcMemo<V>: Get<Value = V>);
+    reactive_impl!(ArcSignal, <V>, V, ArcSignal<V>: Get<Value = V>);
 }
 
 #[cfg(feature = "reactive_stores")]
 mod reactive_stores {
-    use super::RenderEffectState;
-    use crate::{
-        html::attribute::{
-            any_attribute::AnyAttribute, Attribute, AttributeValue,
-        },
-        hydration::Cursor,
-        ssr::StreamBuilder,
-        view::{
-            add_attr::AddAnyAttr, Mountable, Position, PositionState, Render,
-            RenderHtml,
-        },
-    };
+    use super::{RenderEffectState, Renderer};
+    use crate::view::{Mountable, Render};
     #[allow(deprecated)]
-    use reactive_graph::{effect::RenderEffect, owner::Storage, traits::Get};
+    use reactive_graph::{owner::Storage, traits::Get};
     use reactive_stores::{
         ArcField, ArcStore, AtIndex, AtKeyed, DerefedField, Field,
         KeyedSubfield, Store, StoreField, Subfield,
@@ -686,7 +294,6 @@
         Subfield,
         <Inner, Prev, V>,
         V,
-        false,
         Subfield<Inner, Prev, V>: Get<Value = V>,
         Prev: Send + Sync + 'static,
         Inner: Send + Sync + Clone + 'static,
@@ -696,7 +303,6 @@
         AtKeyed,
         <Inner, Prev, K, V>,
         V,
-        false,
         AtKeyed<Inner, Prev, K, V>: Get<Value = V>,
         Prev: Send + Sync + 'static,
         Inner: Send + Sync + Clone + 'static,
@@ -708,7 +314,6 @@
         KeyedSubfield,
         <Inner, Prev, K, V>,
         V,
-        false,
         KeyedSubfield<Inner, Prev, K, V>: Get<Value = V>,
         Prev: Send + Sync + 'static,
         Inner: Send + Sync + Clone + 'static,
@@ -720,7 +325,6 @@
         DerefedField,
         <S>,
         <S::Value as Deref>::Target,
-        false,
         S: Clone + StoreField + Send + Sync + 'static,
         <S as StoreField>::Value: Deref + DerefMut
     );
@@ -729,7 +333,6 @@
         AtIndex,
         <Inner, Prev>,
         <Prev as Index<usize>>::Output,
-        false,
         AtIndex<Inner, Prev>: Get<Value = Prev::Output>,
         Prev: Send + Sync + IndexMut<usize> + 'static,
         Inner: Send + Sync + Clone + 'static,
@@ -738,7 +341,6 @@
         Store,
         <V, S>,
         V,
-        false,
         Store<V, S>: Get<Value = V>,
         S: Storage<V> + Storage<Option<V>>,
         S: Send + Sync + 'static,
@@ -747,14 +349,12 @@
         Field,
         <V, S>,
         V,
-        false,
         Field<V, S>: Get<Value = V>,
         S: Storage<V> + Storage<Option<V>>,
         S: Send + Sync + 'static,
     );
-    reactive_impl!(ArcStore, <V>, V, false, ArcStore<V>: Get<Value = V>);
-    reactive_impl!(ArcField, <V>, V, false, ArcField<V>: Get<Value = V>);
->>>>>>> cf843a83
+    reactive_impl!(ArcStore, <V>, V, ArcStore<V>: Get<Value = V>);
+    reactive_impl!(ArcField, <V>, V, ArcField<V>: Get<Value = V>);
 }
 
 /*
