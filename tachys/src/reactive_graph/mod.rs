--- conflicted
+++ resolved
@@ -103,9 +103,6 @@
     }
 }
 
-<<<<<<< HEAD
-impl<M, E, R> Mountable<R> for Result<M, E>
-=======
 impl<T> Drop for RenderEffectState<T> {
     fn drop(&mut self) {
         if let Some(effect) = self.0.take() {
@@ -115,8 +112,7 @@
     }
 }
 
-impl<M, E> Mountable for Result<M, E>
->>>>>>> 2ee4444b
+impl<M, E, R> Mountable<R> for Result<M, E>
 where
     M: Mountable<R>,
     R: Renderer,
