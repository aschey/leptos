--- conflicted
+++ resolved
@@ -213,12 +213,7 @@
 
     macro_rules! signal_impl_arena {
         ($sig:ident $dry_resolve:literal) => {
-<<<<<<< HEAD
             impl<V, S, R> Render<R> for $sig<V, S>
-=======
-            #[allow(deprecated)]
-            impl<V, S> Render for $sig<V, S>
->>>>>>> 82526559
             where
                 $sig<V, S>: Get<Value = V>,
                 S: Send + Sync + 'static,
@@ -242,157 +237,6 @@
                     old.unmount();
                 }
             }
-<<<<<<< HEAD
-=======
-
-            #[allow(deprecated)]
-            impl<V, S> AddAnyAttr for $sig<V, S>
-            where
-                $sig<V, S>: Get<Value = V>,
-                S: Send + Sync + 'static,
-                S: Storage<V> + Storage<Option<V>>,
-                V: RenderHtml + Clone + Send + Sync + 'static,
-                V::State: 'static,
-            {
-                type Output<SomeNewAttr: Attribute> = $sig<V, S>;
-
-                fn add_any_attr<NewAttr: Attribute>(
-                    self,
-                    _attr: NewAttr,
-                ) -> Self::Output<NewAttr>
-                where
-                    Self::Output<NewAttr>: RenderHtml,
-                {
-                    todo!()
-                }
-            }
-
-            #[allow(deprecated)]
-            impl<V, S> RenderHtml for $sig<V, S>
-            where
-                $sig<V, S>: Get<Value = V>,
-                S: Send + Sync + 'static,
-                S: Storage<V> + Storage<Option<V>>,
-                V: RenderHtml + Clone + Send + Sync + 'static,
-                V::State: 'static,
-            {
-                type AsyncOutput = Self;
-
-                const MIN_LENGTH: usize = 0;
-
-                fn dry_resolve(&mut self) {
-                    if $dry_resolve {
-                        _ = self.get();
-                    }
-                }
-
-                async fn resolve(self) -> Self::AsyncOutput {
-                    self
-                }
-
-                fn html_len(&self) -> usize {
-                    V::MIN_LENGTH
-                }
-
-                fn to_html_with_buf(
-                    self,
-                    buf: &mut String,
-                    position: &mut Position,
-                    escape: bool,
-                    mark_branches: bool,
-                ) {
-                    let value = self.get();
-                    value.to_html_with_buf(buf, position, escape, mark_branches)
-                }
-
-                fn to_html_async_with_buf<const OUT_OF_ORDER: bool>(
-                    self,
-                    buf: &mut StreamBuilder,
-                    position: &mut Position,
-                    escape: bool,
-                    mark_branches: bool,
-                ) where
-                    Self: Sized,
-                {
-                    let value = self.get();
-                    value.to_html_async_with_buf::<OUT_OF_ORDER>(
-                        buf,
-                        position,
-                        escape,
-                        mark_branches,
-                    );
-                }
-
-                fn hydrate<const FROM_SERVER: bool>(
-                    self,
-                    cursor: &Cursor,
-                    position: &PositionState,
-                ) -> Self::State {
-                    (move || self.get())
-                        .hydrate::<FROM_SERVER>(cursor, position)
-                }
-            }
-
-            #[allow(deprecated)]
-            impl<V, S> AttributeValue for $sig<V, S>
-            where
-                $sig<V, S>: Get<Value = V>,
-                S: Storage<V> + Storage<Option<V>>,
-                S: Send + Sync + 'static,
-                V: AttributeValue + Send + Sync + Clone + 'static,
-                V::State: 'static,
-            {
-                type AsyncOutput = Self;
-                type State = RenderEffect<V::State>;
-                type Cloneable = Self;
-                type CloneableOwned = Self;
-
-                fn html_len(&self) -> usize {
-                    0
-                }
-
-                fn to_html(self, key: &str, buf: &mut String) {
-                    let value = self.get();
-                    value.to_html(key, buf);
-                }
-
-                fn to_template(_key: &str, _buf: &mut String) {}
-
-                fn hydrate<const FROM_SERVER: bool>(
-                    self,
-                    key: &str,
-                    el: &crate::renderer::types::Element,
-                ) -> Self::State {
-                    (move || self.get()).hydrate::<FROM_SERVER>(key, el)
-                }
-
-                fn build(
-                    self,
-                    el: &crate::renderer::types::Element,
-                    key: &str,
-                ) -> Self::State {
-                    (move || self.get()).build(el, key)
-                }
-
-                fn rebuild(self, key: &str, state: &mut Self::State) {
-                    (move || self.get()).rebuild(key, state)
-                }
-
-                fn into_cloneable(self) -> Self::Cloneable {
-                    self
-                }
-
-                fn into_cloneable_owned(self) -> Self::CloneableOwned {
-                    self
-                }
-
-                fn dry_resolve(&mut self) {}
-
-                async fn resolve(self) -> Self::AsyncOutput {
-                    self
-                }
-            }
->>>>>>> 82526559
         };
     }
 
