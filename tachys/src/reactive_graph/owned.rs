--- conflicted
+++ resolved
@@ -84,19 +84,15 @@
         self.state.mount(parent, marker);
     }
 
-<<<<<<< HEAD
-    fn insert_before_this(&self, child: &mut dyn Mountable<R>) -> bool {
-=======
     fn try_mount(
         &mut self,
-        parent: &crate::renderer::types::Element,
-        marker: Option<&crate::renderer::types::Node>,
+        parent: &R::Element,
+        marker: Option<&R::Node>,
     ) -> bool {
         self.state.try_mount(parent, marker)
     }
 
-    fn insert_before_this(&self, child: &mut dyn Mountable) -> bool {
->>>>>>> 91fb315f
+    fn insert_before_this(&self, child: &mut dyn Mountable<R>) -> bool {
         self.state.insert_before_this(child)
     }
 }