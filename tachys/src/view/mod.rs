--- conflicted
+++ resolved
@@ -52,8 +52,8 @@
     /// Mounts a node to the interface. Returns `false` if it could not be mounted.
     fn try_mount(
         &mut self,
-        parent: &crate::renderer::types::Element,
-        marker: Option<&crate::renderer::types::Node>,
+        parent: &R::Element,
+        marker: Option<&R::Node>,
     ) -> bool {
         self.mount(parent, marker);
         true
@@ -128,47 +128,6 @@
     fn insert_before_this(&self, child: &mut dyn Mountable<R>) -> bool {
         self.borrow().insert_before_this(child)
     }
-<<<<<<< HEAD
-=======
-
-    fn elements(&self) -> Vec<crate::renderer::types::Element> {
-        self.borrow().elements()
-    }
-}
-
-/// Allows data to be added to a static template.
-pub trait ToTemplate {
-    /// The HTML content of the static template.
-    const TEMPLATE: &'static str = "";
-    /// The `class` attribute content known at compile time.
-    const CLASS: &'static str = "";
-    /// The `style` attribute content known at compile time.
-    const STYLE: &'static str = "";
-    /// The length of the template.
-    const LEN: usize = Self::TEMPLATE.len();
-
-    /// Renders a view type to a template. This does not take actual view data,
-    /// but can be used for constructing part of an HTML `<template>` that corresponds
-    /// to a view of a particular type.
-    fn to_template(
-        buf: &mut String,
-        class: &mut String,
-        style: &mut String,
-        inner_html: &mut String,
-        position: &mut Position,
-    );
-
-    /// Renders a view type to a template in attribute position.
-    fn to_template_attribute(
-        buf: &mut String,
-        class: &mut String,
-        style: &mut String,
-        inner_html: &mut String,
-        position: &mut Position,
-    ) {
-        Self::to_template(buf, class, style, inner_html, position);
-    }
->>>>>>> 91fb315f
 }
 
 /// Keeps track of what position the item currently being hydrated is in, relative to its siblings
@@ -218,13 +177,8 @@
     LastChild,
 }
 
-<<<<<<< HEAD
 /// Declares that this type can be converted into some other type, which can be renderered.
 pub trait IntoRender<R> {
-=======
-/// Declares that this type can be converted into some other type, which can be rendered.
-pub trait IntoRender {
->>>>>>> 91fb315f
     /// The renderable type into which this type can be converted.
     type Output;
 
