<<<<<<< HEAD
use super::{Mountable, Render};
use crate::renderer::Renderer;
=======
use super::{Mountable, Position, PositionState, Render, RenderHtml};
use crate::{
    html::attribute::any_attribute::AnyAttribute,
    hydration::Cursor,
    no_attrs,
    renderer::{CastFrom, Rndr},
    view::ToTemplate,
};
>>>>>>> cf843a83
use std::{
    net::{IpAddr, Ipv4Addr, Ipv6Addr, SocketAddr, SocketAddrV4, SocketAddrV6},
    num::{
        NonZeroI128, NonZeroI16, NonZeroI32, NonZeroI64, NonZeroI8,
        NonZeroIsize, NonZeroU128, NonZeroU16, NonZeroU32, NonZeroU64,
        NonZeroU8, NonZeroUsize,
    },
};

// any changes here should also be made in src/reactive_graph/guards.rs
macro_rules! render_primitive {
  ($($child_type:ty),* $(,)?) => {
    $(
		paste::paste! {
			pub struct [<$child_type:camel State>]<R>(<R as Renderer>::Text, $child_type) where R: Renderer;

			impl<R: Renderer> Mountable<R> for [<$child_type:camel State>]<R> {
					fn unmount(&mut self) {
						self.0.unmount()
					}

					fn mount(
						&mut self,
						parent: &<R as Renderer>::Element,
						marker: Option<&<R as Renderer>::Node>,
					) {
						R::insert_node(parent, self.0.as_ref(), marker);
					}

					fn insert_before_this(&self,
						child: &mut dyn Mountable<R>,
					) -> bool {
						self.0.insert_before_this(child)
					}

					fn elements(&self) -> Vec<crate::renderer::types::Element> {
						vec![]
					}
			}

			impl<R: Renderer> Render<R> for $child_type {
				type State = [<$child_type:camel State>]<R>;


				fn build(self) -> Self::State {
					let node = R::create_text_node(&self.to_string());
					[<$child_type:camel State>](node, self)
				}

				fn rebuild(self, state: &mut Self::State) {
					let [<$child_type:camel State>](node, this) = state;
					if &self != this {
						R::set_text(node, &self.to_string());
						*this = self;
					}
				}
			}
<<<<<<< HEAD
=======

            no_attrs!($child_type);

			impl RenderHtml for $child_type
			{
				type AsyncOutput = Self;
				type Owned = Self;

				const MIN_LENGTH: usize = 0;

                fn dry_resolve(&mut self) {}

                async fn resolve(self) -> Self::AsyncOutput {
                    self
                }

				fn to_html_with_buf(self, buf: &mut String, position: &mut Position, _escape: bool, _mark_branches: bool, _extra_attrs: Vec<AnyAttribute>) {
					// add a comment node to separate from previous sibling, if any
					if matches!(position, Position::NextChildAfterText) {
						buf.push_str("<!>")
					}
					_ = write!(buf, "{}", self);
					*position = Position::NextChildAfterText;
				}

				fn hydrate<const FROM_SERVER: bool>(
					self,
					cursor: &Cursor,
					position: &PositionState,
				) -> Self::State {
					if position.get() == Position::FirstChild {
						cursor.child();
					} else {
						cursor.sibling();
					}

					// separating placeholder marker comes before text node
					if matches!(position.get(), Position::NextChildAfterText) {
						cursor.sibling();
					}

					let node = cursor.current();
					let node = crate::renderer::types::Text::cast_from(node.clone())
						.unwrap_or_else(|| crate::hydration::failed_to_cast_text_node(node));

					if !FROM_SERVER {
						Rndr::set_text(&node, &self.to_string());
					}
					position.set(Position::NextChildAfterText);

					[<$child_type:camel State>](node, self)
				}

				fn into_owned(self) -> Self::Owned {
					self
				}
			}

			impl<'a> ToTemplate for $child_type {
				const TEMPLATE: &'static str = " <!>";

				fn to_template(
					buf: &mut String,
					_class: &mut String,
					_style: &mut String,
					_inner_html: &mut String,
					position: &mut Position,
				) {
					if matches!(*position, Position::NextChildAfterText) {
						buf.push_str("<!>")
					}
					buf.push(' ');
					*position = Position::NextChildAfterText;
				}
			}
>>>>>>> cf843a83
		}
    )*
  };
}

render_primitive![
    usize,
    u8,
    u16,
    u32,
    u64,
    u128,
    isize,
    i8,
    i16,
    i32,
    i64,
    i128,
    f32,
    f64,
    char,
    bool,
    IpAddr,
    SocketAddr,
    SocketAddrV4,
    SocketAddrV6,
    Ipv4Addr,
    Ipv6Addr,
    NonZeroI8,
    NonZeroU8,
    NonZeroI16,
    NonZeroU16,
    NonZeroI32,
    NonZeroU32,
    NonZeroI64,
    NonZeroU64,
    NonZeroI128,
    NonZeroU128,
    NonZeroIsize,
    NonZeroUsize,
];<|MERGE_RESOLUTION|>--- conflicted
+++ resolved
@@ -1,16 +1,5 @@
-<<<<<<< HEAD
 use super::{Mountable, Render};
 use crate::renderer::Renderer;
-=======
-use super::{Mountable, Position, PositionState, Render, RenderHtml};
-use crate::{
-    html::attribute::any_attribute::AnyAttribute,
-    hydration::Cursor,
-    no_attrs,
-    renderer::{CastFrom, Rndr},
-    view::ToTemplate,
-};
->>>>>>> cf843a83
 use std::{
     net::{IpAddr, Ipv4Addr, Ipv6Addr, SocketAddr, SocketAddrV4, SocketAddrV6},
     num::{
@@ -46,14 +35,11 @@
 						self.0.insert_before_this(child)
 					}
 
-					fn elements(&self) -> Vec<crate::renderer::types::Element> {
-						vec![]
-					}
+
 			}
 
 			impl<R: Renderer> Render<R> for $child_type {
 				type State = [<$child_type:camel State>]<R>;
-
 
 				fn build(self) -> Self::State {
 					let node = R::create_text_node(&self.to_string());
@@ -68,84 +54,6 @@
 					}
 				}
 			}
-<<<<<<< HEAD
-=======
-
-            no_attrs!($child_type);
-
-			impl RenderHtml for $child_type
-			{
-				type AsyncOutput = Self;
-				type Owned = Self;
-
-				const MIN_LENGTH: usize = 0;
-
-                fn dry_resolve(&mut self) {}
-
-                async fn resolve(self) -> Self::AsyncOutput {
-                    self
-                }
-
-				fn to_html_with_buf(self, buf: &mut String, position: &mut Position, _escape: bool, _mark_branches: bool, _extra_attrs: Vec<AnyAttribute>) {
-					// add a comment node to separate from previous sibling, if any
-					if matches!(position, Position::NextChildAfterText) {
-						buf.push_str("<!>")
-					}
-					_ = write!(buf, "{}", self);
-					*position = Position::NextChildAfterText;
-				}
-
-				fn hydrate<const FROM_SERVER: bool>(
-					self,
-					cursor: &Cursor,
-					position: &PositionState,
-				) -> Self::State {
-					if position.get() == Position::FirstChild {
-						cursor.child();
-					} else {
-						cursor.sibling();
-					}
-
-					// separating placeholder marker comes before text node
-					if matches!(position.get(), Position::NextChildAfterText) {
-						cursor.sibling();
-					}
-
-					let node = cursor.current();
-					let node = crate::renderer::types::Text::cast_from(node.clone())
-						.unwrap_or_else(|| crate::hydration::failed_to_cast_text_node(node));
-
-					if !FROM_SERVER {
-						Rndr::set_text(&node, &self.to_string());
-					}
-					position.set(Position::NextChildAfterText);
-
-					[<$child_type:camel State>](node, self)
-				}
-
-				fn into_owned(self) -> Self::Owned {
-					self
-				}
-			}
-
-			impl<'a> ToTemplate for $child_type {
-				const TEMPLATE: &'static str = " <!>";
-
-				fn to_template(
-					buf: &mut String,
-					_class: &mut String,
-					_style: &mut String,
-					_inner_html: &mut String,
-					position: &mut Position,
-				) {
-					if matches!(*position, Position::NextChildAfterText) {
-						buf.push_str("<!>")
-					}
-					buf.push(' ');
-					*position = Position::NextChildAfterText;
-				}
-			}
->>>>>>> cf843a83
 		}
     )*
   };
