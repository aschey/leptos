use super::{
    any_view::{AnyView, IntoAny},
    iterators::StaticVec,
};
use crate::prelude::Renderer;

/// A typed-erased collection of different views.
pub struct Fragment<R>
where
    R: Renderer,
{
    /// The nodes contained in the fragment.
    pub nodes: StaticVec<AnyView<R>>,
}

/// Converts some view into a type-erased collection of views.
pub trait IntoFragment<R>
where
    R: Renderer,
{
    /// Converts some view into a type-erased collection of views.
    fn into_fragment(self) -> Fragment<R>;
}

impl<R> FromIterator<AnyView<R>> for Fragment<R>
where
    R: Renderer,
{
    fn from_iter<T: IntoIterator<Item = AnyView<R>>>(iter: T) -> Self {
        Fragment::new(iter.into_iter().collect())
    }
}

impl<R> From<AnyView<R>> for Fragment<R>
where
    R: Renderer,
{
    fn from(view: AnyView<R>) -> Self {
        Fragment::new(vec![view])
    }
}

impl<R> From<Fragment<R>> for AnyView<R>
where
    R: Renderer,
{
    fn from(value: Fragment<R>) -> Self {
        value.nodes.into_any()
    }
}

impl<R> Fragment<R>
where
    R: Renderer,
{
    /// Creates a new [`Fragment`].
    #[inline(always)]
    pub fn new(nodes: Vec<AnyView<R>>) -> Self {
        Self {
            nodes: nodes.into(),
        }
    }
}

impl<T, R> IntoFragment<R> for Vec<T>
where
    T: IntoAny<R>,
    R: Renderer,
{
<<<<<<< HEAD
    fn into_fragment(self) -> Fragment<R> {
=======
    fn into_fragment(self) -> Fragment {
        Fragment::new(vec![self.into_any()])
    }
}

impl IntoFragment for AnyView {
    fn into_fragment(self) -> Fragment {
        Fragment::new(vec![self])
    }
}

impl<T> IntoFragment for Vec<T>
where
    T: IntoAny,
{
    fn into_fragment(self) -> Fragment {
>>>>>>> 91fb315f
        Fragment::new(self.into_iter().map(IntoAny::into_any).collect())
    }
}

impl<T, R> IntoFragment<R> for StaticVec<T>
where
    T: IntoAny<R>,
    R: Renderer,
{
    fn into_fragment(self) -> Fragment<R> {
        Fragment::new(self.into_iter().map(IntoAny::into_any).collect())
    }
}

impl<const N: usize, T, R> IntoFragment<R> for [T; N]
where
    T: IntoAny<R>,
    R: Renderer,
{
    fn into_fragment(self) -> Fragment<R> {
        Fragment::new(self.into_iter().map(IntoAny::into_any).collect())
    }
}

macro_rules! tuples {
	($($ty:ident),*) => {
		impl<$($ty),*, Rndr> IntoFragment<Rndr> for ($($ty,)*)
		where
			$($ty: IntoAny<Rndr>),*,
                        Rndr: Renderer

		{
                    fn into_fragment(self) -> Fragment<Rndr> {
                        #[allow(non_snake_case)]
		        let ($($ty,)*) = self;
                        Fragment::new(vec![$($ty.into_any(),)*])
                    }
                }
    }
}

tuples!(A);
tuples!(A, B);
tuples!(A, B, C);
tuples!(A, B, C, D);
tuples!(A, B, C, D, E);
tuples!(A, B, C, D, E, F);
tuples!(A, B, C, D, E, F, G);
tuples!(A, B, C, D, E, F, G, H);
tuples!(A, B, C, D, E, F, G, H, I);
tuples!(A, B, C, D, E, F, G, H, I, J);
tuples!(A, B, C, D, E, F, G, H, I, J, K);
tuples!(A, B, C, D, E, F, G, H, I, J, K, L);
tuples!(A, B, C, D, E, F, G, H, I, J, K, L, M);
tuples!(A, B, C, D, E, F, G, H, I, J, K, L, M, N);
tuples!(A, B, C, D, E, F, G, H, I, J, K, L, M, N, O);
tuples!(A, B, C, D, E, F, G, H, I, J, K, L, M, N, O, P);
tuples!(A, B, C, D, E, F, G, H, I, J, K, L, M, N, O, P, Q);
tuples!(A, B, C, D, E, F, G, H, I, J, K, L, M, N, O, P, Q, R);
tuples!(A, B, C, D, E, F, G, H, I, J, K, L, M, N, O, P, Q, R, S);
tuples!(A, B, C, D, E, F, G, H, I, J, K, L, M, N, O, P, Q, R, S, T);
tuples!(A, B, C, D, E, F, G, H, I, J, K, L, M, N, O, P, Q, R, S, T, U);
tuples!(A, B, C, D, E, F, G, H, I, J, K, L, M, N, O, P, Q, R, S, T, U, V);
tuples!(A, B, C, D, E, F, G, H, I, J, K, L, M, N, O, P, Q, R, S, T, U, V, W);
tuples!(A, B, C, D, E, F, G, H, I, J, K, L, M, N, O, P, Q, R, S, T, U, V, W, X);
tuples!(
    A, B, C, D, E, F, G, H, I, J, K, L, M, N, O, P, Q, R, S, T, U, V, W, X, Y
);
tuples!(
    A, B, C, D, E, F, G, H, I, J, K, L, M, N, O, P, Q, R, S, T, U, V, W, X, Y,
    Z
);<|MERGE_RESOLUTION|>--- conflicted
+++ resolved
@@ -62,31 +62,21 @@
     }
 }
 
+impl<R> IntoFragment<R> for AnyView<R>
+where
+    R: Renderer,
+{
+    fn into_fragment(self) -> Fragment<R> {
+        Fragment::new(vec![self])
+    }
+}
+
 impl<T, R> IntoFragment<R> for Vec<T>
 where
     T: IntoAny<R>,
     R: Renderer,
 {
-<<<<<<< HEAD
     fn into_fragment(self) -> Fragment<R> {
-=======
-    fn into_fragment(self) -> Fragment {
-        Fragment::new(vec![self.into_any()])
-    }
-}
-
-impl IntoFragment for AnyView {
-    fn into_fragment(self) -> Fragment {
-        Fragment::new(vec![self])
-    }
-}
-
-impl<T> IntoFragment for Vec<T>
-where
-    T: IntoAny,
-{
-    fn into_fragment(self) -> Fragment {
->>>>>>> 91fb315f
         Fragment::new(self.into_iter().map(IntoAny::into_any).collect())
     }
 }
