<<<<<<< HEAD
use super::{Mountable, Render};
use crate::prelude::Renderer;
use std::{
    any::{Any, TypeId},
    fmt::Debug,
};
=======
#![allow(clippy::type_complexity)]
#[cfg(feature = "ssr")]
use super::MarkBranch;
use super::{
    add_attr::AddAnyAttr, Mountable, Position, PositionState, Render,
    RenderHtml,
};
use crate::{
    erased::{Erased, ErasedLocal},
    html::attribute::{
        any_attribute::{AnyAttribute, AnyAttributeState, IntoAnyAttribute},
        Attribute,
    },
    hydration::Cursor,
    ssr::StreamBuilder,
};
use futures::future::{join, join_all};
use std::{any::TypeId, fmt::Debug};
#[cfg(feature = "ssr")]
use std::{future::Future, pin::Pin};
>>>>>>> cf843a83

/// A type-erased view. This can be used if control flow requires that multiple different types of
/// view must be received, and it is either impossible or too cumbersome to use the `EitherOf___`
/// enums.
///
/// It can also be used to create recursive components, which otherwise cannot return themselves
/// due to the static typing of the view tree.
///
/// Generally speaking, using `AnyView` restricts the amount of information available to the
/// compiler and should be limited to situations in which it is necessary to preserve the maximum
/// amount of type information possible.
pub struct AnyView<R>
where
    R: Renderer,
{
    type_id: TypeId,
<<<<<<< HEAD
    value: Box<dyn Any + Send>,
    build: fn(Box<dyn Any>) -> AnyViewState<R>,
    rebuild: fn(TypeId, Box<dyn Any>, &mut AnyViewState<R>),
=======
    value: Erased,
    build: fn(Erased) -> AnyViewState,
    rebuild: fn(Erased, &mut AnyViewState),
    // The fields below are cfg-gated so they will not be included in WASM bundles if not needed.
    // Ordinarily, the compiler can simply omit this dead code because the methods are not called.
    // With this type-erased wrapper, however, the compiler is not *always* able to correctly
    // eliminate that code.
    #[cfg(feature = "ssr")]
    html_len: usize,
    #[cfg(feature = "ssr")]
    to_html:
        fn(Erased, &mut String, &mut Position, bool, bool, Vec<AnyAttribute>),
    #[cfg(feature = "ssr")]
    to_html_async: fn(
        Erased,
        &mut StreamBuilder,
        &mut Position,
        bool,
        bool,
        Vec<AnyAttribute>,
    ),
    #[cfg(feature = "ssr")]
    to_html_async_ooo: fn(
        Erased,
        &mut StreamBuilder,
        &mut Position,
        bool,
        bool,
        Vec<AnyAttribute>,
    ),
    #[cfg(feature = "ssr")]
    #[allow(clippy::type_complexity)]
    resolve: fn(Erased) -> Pin<Box<dyn Future<Output = AnyView> + Send>>,
    #[cfg(feature = "ssr")]
    dry_resolve: fn(&mut Erased),
    #[cfg(feature = "hydrate")]
    #[allow(clippy::type_complexity)]
    hydrate_from_server: fn(Erased, &Cursor, &PositionState) -> AnyViewState,
>>>>>>> cf843a83
}

impl Debug for AnyView {
    fn fmt(&self, f: &mut std::fmt::Formatter<'_>) -> std::fmt::Result {
        f.debug_struct("AnyView")
            .field("type_id", &self.type_id)
            .finish_non_exhaustive()
    }
}
/// Retained view state for [`AnyView`].
pub struct AnyViewState<R>
where
    R: Renderer,
{
    type_id: TypeId,
<<<<<<< HEAD
    state: Box<dyn Any>,
    unmount: fn(&mut dyn Any),
    mount: fn(&mut dyn Any, parent: &R::Element, marker: Option<&R::Node>),
    insert_before_this: fn(&dyn Any, child: &mut dyn Mountable<R>) -> bool,
=======
    state: ErasedLocal,
    unmount: fn(&mut ErasedLocal),
    mount: fn(
        &mut ErasedLocal,
        parent: &crate::renderer::types::Element,
        marker: Option<&crate::renderer::types::Node>,
    ),
    insert_before_this: fn(&ErasedLocal, child: &mut dyn Mountable) -> bool,
    elements: fn(&ErasedLocal) -> Vec<crate::renderer::types::Element>,
>>>>>>> cf843a83
}

impl<R> Debug for AnyViewState<R>
where
    R: Renderer,
{
    fn fmt(&self, f: &mut std::fmt::Formatter<'_>) -> std::fmt::Result {
        f.debug_struct("AnyViewState")
            .field("type_id", &self.type_id)
            .field("state", &"")
            .field("unmount", &self.unmount)
            .field("mount", &self.mount)
            .field("insert_before_this", &self.insert_before_this)
            .finish()
    }
}

/// Allows converting some view into [`AnyView`].
pub trait IntoAny<R>
where
    R: Renderer,
{
    /// Converts the view into a type-erased [`AnyView`].
    fn into_any(self) -> AnyView<R>;
}

<<<<<<< HEAD
fn mount_any<T, R>(
    state: &mut dyn Any,
    parent: &R::Element,
    marker: Option<&R::Node>,
=======
/// A more general version of [`IntoAny`] that allows into [`AnyView`],
/// but also erasing other types that don't implement [`RenderHtml`] like routing.
pub trait IntoMaybeErased {
    /// The type of the output.
    type Output: IntoMaybeErased;

    /// Converts the view into a type-erased view if in erased mode.
    fn into_maybe_erased(self) -> Self::Output;
}

impl<T> IntoMaybeErased for T
where
    T: RenderHtml,
{
    #[cfg(not(erase_components))]
    type Output = Self;

    #[cfg(erase_components)]
    type Output = AnyView;

    fn into_maybe_erased(self) -> Self::Output {
        #[cfg(not(erase_components))]
        {
            self
        }
        #[cfg(erase_components)]
        {
            self.into_owned().into_any()
        }
    }
}

fn mount_any<T>(
    state: &mut ErasedLocal,
    parent: &crate::renderer::types::Element,
    marker: Option<&crate::renderer::types::Node>,
>>>>>>> cf843a83
) where
    T: Render<R>,
    T::State: 'static,
    R: Renderer,
{
    state.get_mut::<T::State>().mount(parent, marker)
}

fn unmount_any<T>(state: &mut ErasedLocal)
where
    T: Render,
    T::State: 'static,
{
    state.get_mut::<T::State>().unmount();
}

<<<<<<< HEAD
fn unmount_any<T, R>(state: &mut dyn Any)
=======
fn insert_before_this<T>(state: &ErasedLocal, child: &mut dyn Mountable) -> bool
>>>>>>> cf843a83
where
    T: Render<R>,
    T::State: 'static,
    R: Renderer,
{
    state.get_ref::<T::State>().insert_before_this(child)
}

<<<<<<< HEAD
fn insert_before_this<T, R>(
    state: &dyn Any,
    child: &mut dyn Mountable<R>,
) -> bool
=======
fn elements<T>(state: &ErasedLocal) -> Vec<crate::renderer::types::Element>
>>>>>>> cf843a83
where
    T: Render<R>,
    T::State: 'static,
    R: Renderer,
{
    state.get_ref::<T::State>().elements()
}

impl<T, R> IntoAny<R> for T
where
    T: Send,
<<<<<<< HEAD
    T: Render<R> + 'static,
    T::State: 'static,
    R: Renderer,
{
    // inlining allows the compiler to remove the unused functions
    // i.e., doesn't ship HTML-generating code that isn't used
    #[inline(always)]
    fn into_any(self) -> AnyView<R> {
        let value = Box::new(self) as Box<dyn Any + Send>;

        match value.downcast::<AnyView<R>>() {
            // if it's already an AnyView, we don't need to double-wrap it
            Ok(any_view) => *any_view,
            Err(value) => {
                let build = |value: Box<dyn Any>| {
                    let value = value
                        .downcast::<T>()
                        .expect("AnyView::build couldn't downcast");
                    let state = Box::new(value.build());

                    AnyViewState {
                        type_id: TypeId::of::<T>(),
                        state,

                        mount: mount_any::<T, R>,
                        unmount: unmount_any::<T, R>,
                        insert_before_this: insert_before_this::<T, R>,
                    }
                };

                let rebuild =
                    |new_type_id: TypeId,
                     value: Box<dyn Any>,
                     state: &mut AnyViewState<R>| {
                        let value = value
                            .downcast::<T>()
                            .expect("AnyView::rebuild couldn't downcast value");
                        if new_type_id == state.type_id {
                            let state = state.state.downcast_mut().expect(
                                "AnyView::rebuild couldn't downcast state",
                            );
                            value.rebuild(state);
                        } else {
                            let mut new = value.into_any().build();
                            state.insert_before_this(&mut new);
                            state.unmount();
                            *state = new;
                        }
                    };

                AnyView {
                    type_id: TypeId::of::<T>(),
                    value,
                    build,
                    rebuild,
                }
=======
    T: RenderHtml,
{
    fn into_any(self) -> AnyView {
        #[cfg(feature = "ssr")]
        fn dry_resolve<T: RenderHtml + 'static>(value: &mut Erased) {
            value.get_mut::<T>().dry_resolve();
        }

        #[cfg(feature = "ssr")]
        fn resolve<T: RenderHtml + 'static>(
            value: Erased,
        ) -> Pin<Box<dyn Future<Output = AnyView> + Send>> {
            use futures::FutureExt;

            async move { value.into_inner::<T>().resolve().await.into_any() }
                .boxed()
        }

        #[cfg(feature = "ssr")]
        fn to_html<T: RenderHtml + 'static>(
            value: Erased,
            buf: &mut String,
            position: &mut Position,
            escape: bool,
            mark_branches: bool,
            extra_attrs: Vec<AnyAttribute>,
        ) {
            value.into_inner::<T>().to_html_with_buf(
                buf,
                position,
                escape,
                mark_branches,
                extra_attrs,
            );
        }

        #[cfg(feature = "ssr")]
        fn to_html_async<T: RenderHtml + 'static>(
            value: Erased,
            buf: &mut StreamBuilder,
            position: &mut Position,
            escape: bool,
            mark_branches: bool,
            extra_attrs: Vec<AnyAttribute>,
        ) {
            value.into_inner::<T>().to_html_async_with_buf::<false>(
                buf,
                position,
                escape,
                mark_branches,
                extra_attrs,
            );
        }

        #[cfg(feature = "ssr")]
        fn to_html_async_ooo<T: RenderHtml + 'static>(
            value: Erased,
            buf: &mut StreamBuilder,
            position: &mut Position,
            escape: bool,
            mark_branches: bool,
            extra_attrs: Vec<AnyAttribute>,
        ) {
            value.into_inner::<T>().to_html_async_with_buf::<true>(
                buf,
                position,
                escape,
                mark_branches,
                extra_attrs,
            );
        }

        fn build<T: RenderHtml + 'static>(value: Erased) -> AnyViewState {
            let state = ErasedLocal::new(value.into_inner::<T>().build());
            AnyViewState {
                type_id: TypeId::of::<T>(),
                state,
                mount: mount_any::<T>,
                unmount: unmount_any::<T>,
                insert_before_this: insert_before_this::<T>,
                elements: elements::<T>,
>>>>>>> cf843a83
            }
        }

        #[cfg(feature = "hydrate")]
        fn hydrate_from_server<T: RenderHtml + 'static>(
            value: Erased,
            cursor: &Cursor,
            position: &PositionState,
        ) -> AnyViewState {
            let state = ErasedLocal::new(
                value.into_inner::<T>().hydrate::<true>(cursor, position),
            );
            AnyViewState {
                type_id: TypeId::of::<T>(),
                state,
                mount: mount_any::<T>,
                unmount: unmount_any::<T>,
                insert_before_this: insert_before_this::<T>,
                elements: elements::<T>,
            }
        }

        fn rebuild<T: RenderHtml + 'static>(
            value: Erased,
            state: &mut AnyViewState,
        ) {
            let state = state.state.get_mut::<<T as Render>::State>();
            value.into_inner::<T>().rebuild(state);
        }

        let value = self.into_owned();
        AnyView {
            type_id: TypeId::of::<T::Owned>(),
            build: build::<T::Owned>,
            rebuild: rebuild::<T::Owned>,
            #[cfg(feature = "ssr")]
            resolve: resolve::<T::Owned>,
            #[cfg(feature = "ssr")]
            dry_resolve: dry_resolve::<T::Owned>,
            #[cfg(feature = "ssr")]
            html_len: value.html_len(),
            #[cfg(feature = "ssr")]
            to_html: to_html::<T::Owned>,
            #[cfg(feature = "ssr")]
            to_html_async: to_html_async::<T::Owned>,
            #[cfg(feature = "ssr")]
            to_html_async_ooo: to_html_async_ooo::<T::Owned>,
            #[cfg(feature = "hydrate")]
            hydrate_from_server: hydrate_from_server::<T::Owned>,
            value: Erased::new(value),
        }
    }
}

impl<R> Render<R> for AnyView<R>
where
    R: Renderer,
{
    type State = AnyViewState<R>;

    fn build(self) -> Self::State {
        (self.build)(self.value)
    }

    fn rebuild(self, state: &mut Self::State) {
        if self.type_id == state.type_id {
            (self.rebuild)(self.value, state)
        } else {
            let mut new = self.build();
            state.insert_before_this(&mut new);
            state.unmount();
            *state = new;
        }
    }
}

<<<<<<< HEAD
impl<R> Mountable<R> for AnyViewState<R>
where
    R: Renderer,
{
=======
impl AddAnyAttr for AnyView {
    type Output<SomeNewAttr: Attribute> = AnyViewWithAttrs;

    #[allow(unused_variables)]
    fn add_any_attr<NewAttr: Attribute>(
        self,
        attr: NewAttr,
    ) -> Self::Output<NewAttr>
    where
        Self::Output<NewAttr>: RenderHtml,
    {
        AnyViewWithAttrs {
            view: self,
            attrs: vec![attr.into_cloneable_owned().into_any_attr()],
        }
    }
}

impl RenderHtml for AnyView {
    type AsyncOutput = Self;
    type Owned = Self;

    fn dry_resolve(&mut self) {
        #[cfg(feature = "ssr")]
        {
            (self.dry_resolve)(&mut self.value)
        }
        #[cfg(not(feature = "ssr"))]
        panic!(
            "You are rendering AnyView to HTML without the `ssr` feature \
             enabled."
        );
    }

    async fn resolve(self) -> Self::AsyncOutput {
        #[cfg(feature = "ssr")]
        {
            (self.resolve)(self.value).await
        }
        #[cfg(not(feature = "ssr"))]
        panic!(
            "You are rendering AnyView to HTML without the `ssr` feature \
             enabled."
        );
    }

    const MIN_LENGTH: usize = 0;

    fn to_html_with_buf(
        self,
        buf: &mut String,
        position: &mut Position,
        escape: bool,
        mark_branches: bool,
        extra_attrs: Vec<AnyAttribute>,
    ) {
        #[cfg(feature = "ssr")]
        {
            let type_id = mark_branches
                .then(|| format!("{:?}", self.type_id))
                .unwrap_or_default();
            if mark_branches {
                buf.open_branch(&type_id);
            }
            (self.to_html)(
                self.value,
                buf,
                position,
                escape,
                mark_branches,
                extra_attrs,
            );
            if mark_branches {
                buf.close_branch(&type_id);
            }
        }
        #[cfg(not(feature = "ssr"))]
        {
            _ = mark_branches;
            _ = buf;
            _ = position;
            _ = escape;
            _ = extra_attrs;
            panic!(
                "You are rendering AnyView to HTML without the `ssr` feature \
                 enabled."
            );
        }
    }

    fn to_html_async_with_buf<const OUT_OF_ORDER: bool>(
        self,
        buf: &mut StreamBuilder,
        position: &mut Position,
        escape: bool,
        mark_branches: bool,
        extra_attrs: Vec<AnyAttribute>,
    ) where
        Self: Sized,
    {
        #[cfg(feature = "ssr")]
        if OUT_OF_ORDER {
            (self.to_html_async_ooo)(
                self.value,
                buf,
                position,
                escape,
                mark_branches,
                extra_attrs,
            );
        } else {
            let type_id = mark_branches
                .then(|| format!("{:?}", self.type_id))
                .unwrap_or_default();
            if mark_branches {
                buf.open_branch(&type_id);
            }
            (self.to_html_async)(
                self.value,
                buf,
                position,
                escape,
                mark_branches,
                extra_attrs,
            );
            if mark_branches {
                buf.close_branch(&type_id);
            }
        }
        #[cfg(not(feature = "ssr"))]
        {
            _ = buf;
            _ = position;
            _ = escape;
            _ = mark_branches;
            _ = extra_attrs;
            panic!(
                "You are rendering AnyView to HTML without the `ssr` feature \
                 enabled."
            );
        }
    }

    fn hydrate<const FROM_SERVER: bool>(
        self,
        cursor: &Cursor,
        position: &PositionState,
    ) -> Self::State {
        #[cfg(feature = "hydrate")]
        if FROM_SERVER {
            (self.hydrate_from_server)(self.value, cursor, position)
        } else {
            panic!(
                "hydrating AnyView from inside a ViewTemplate is not \
                 supported."
            );
        }
        #[cfg(not(feature = "hydrate"))]
        {
            _ = cursor;
            _ = position;
            panic!(
                "You are trying to hydrate AnyView without the `hydrate` \
                 feature enabled."
            );
        }
    }

    fn html_len(&self) -> usize {
        #[cfg(feature = "ssr")]
        {
            self.html_len
        }
        #[cfg(not(feature = "ssr"))]
        {
            0
        }
    }

    fn into_owned(self) -> Self::Owned {
        self
    }
}

impl Mountable for AnyViewState {
>>>>>>> cf843a83
    fn unmount(&mut self) {
        (self.unmount)(&mut self.state)
    }

<<<<<<< HEAD
    fn mount(&mut self, parent: &R::Element, marker: Option<&R::Node>) {
        (self.mount)(&mut *self.state, parent, marker)
    }

    fn insert_before_this(&self, child: &mut dyn Mountable<R>) -> bool {
        (self.insert_before_this)(&*self.state, child)
=======
    fn mount(
        &mut self,
        parent: &crate::renderer::types::Element,
        marker: Option<&crate::renderer::types::Node>,
    ) {
        (self.mount)(&mut self.state, parent, marker)
    }

    fn insert_before_this(&self, child: &mut dyn Mountable) -> bool {
        (self.insert_before_this)(&self.state, child)
    }

    fn elements(&self) -> Vec<crate::renderer::types::Element> {
        (self.elements)(&self.state)
    }
}

/// wip
pub struct AnyViewWithAttrs {
    view: AnyView,
    attrs: Vec<AnyAttribute>,
}

impl Render for AnyViewWithAttrs {
    type State = AnyViewWithAttrsState;

    fn build(self) -> Self::State {
        let view = self.view.build();
        let elements = view.elements();
        let mut attrs = Vec::with_capacity(elements.len() * self.attrs.len());
        for attr in self.attrs {
            for el in &elements {
                attrs.push(attr.clone().build(el))
            }
        }
        AnyViewWithAttrsState { view, attrs }
    }

    fn rebuild(self, state: &mut Self::State) {
        self.view.rebuild(&mut state.view);
        self.attrs.rebuild(&mut state.attrs);
>>>>>>> cf843a83
    }
}

impl RenderHtml for AnyViewWithAttrs {
    type AsyncOutput = Self;
    type Owned = Self;
    const MIN_LENGTH: usize = 0;

    fn dry_resolve(&mut self) {
        self.view.dry_resolve();
        for attr in &mut self.attrs {
            attr.dry_resolve();
        }
    }

    async fn resolve(self) -> Self::AsyncOutput {
        let resolve_view = self.view.resolve();
        let resolve_attrs =
            join_all(self.attrs.into_iter().map(|attr| attr.resolve()));
        let (view, attrs) = join(resolve_view, resolve_attrs).await;
        Self { view, attrs }
    }

    fn to_html_with_buf(
        self,
        buf: &mut String,
        position: &mut Position,
        escape: bool,
        mark_branches: bool,
        mut extra_attrs: Vec<AnyAttribute>,
    ) {
        // `extra_attrs` will be empty here in most cases, but it will have
        // attributes in it already if this is, itself, receiving additional attrs
        extra_attrs.extend(self.attrs);
        self.view.to_html_with_buf(
            buf,
            position,
            escape,
            mark_branches,
            extra_attrs,
        );
    }

    fn to_html_async_with_buf<const OUT_OF_ORDER: bool>(
        self,
        buf: &mut StreamBuilder,
        position: &mut Position,
        escape: bool,
        mark_branches: bool,
        mut extra_attrs: Vec<AnyAttribute>,
    ) where
        Self: Sized,
    {
        extra_attrs.extend(self.attrs);
        self.view.to_html_async_with_buf::<OUT_OF_ORDER>(
            buf,
            position,
            escape,
            mark_branches,
            extra_attrs,
        );
    }

    fn hydrate<const FROM_SERVER: bool>(
        self,
        cursor: &Cursor,
        position: &PositionState,
    ) -> Self::State {
        let view = self.view.hydrate::<FROM_SERVER>(cursor, position);
        let elements = view.elements();
        let mut attrs = Vec::with_capacity(elements.len() * self.attrs.len());
        for attr in self.attrs {
            for el in &elements {
                attrs.push(attr.clone().hydrate::<FROM_SERVER>(el));
            }
        }
        AnyViewWithAttrsState { view, attrs }
    }

    fn html_len(&self) -> usize {
        self.view.html_len()
            + self.attrs.iter().map(|attr| attr.html_len()).sum::<usize>()
    }

    fn into_owned(self) -> Self::Owned {
        self
    }
}

impl AddAnyAttr for AnyViewWithAttrs {
    type Output<SomeNewAttr: Attribute> = AnyViewWithAttrs;

    fn add_any_attr<NewAttr: Attribute>(
        mut self,
        attr: NewAttr,
    ) -> Self::Output<NewAttr>
    where
        Self::Output<NewAttr>: RenderHtml,
    {
        self.attrs.push(attr.into_cloneable_owned().into_any_attr());
        self
    }
}

/// wip
pub struct AnyViewWithAttrsState {
    view: AnyViewState,
    attrs: Vec<AnyAttributeState>,
}

impl Mountable for AnyViewWithAttrsState {
    fn unmount(&mut self) {
        self.view.unmount();
    }

    fn mount(
        &mut self,
        parent: &crate::renderer::types::Element,
        marker: Option<&crate::renderer::types::Node>,
    ) {
        self.view.mount(parent, marker)
    }

    fn insert_before_this(&self, child: &mut dyn Mountable) -> bool {
        self.view.insert_before_this(child)
    }

    fn elements(&self) -> Vec<crate::renderer::types::Element> {
        self.view.elements()
    }
}

/*
#[cfg(test)]
mod tests {
    use super::IntoAny;
    use crate::{
        html::element::{p, span},
        renderer::mock_dom::MockDom,
        view::{any_view::AnyView, RenderHtml},
    };

    #[test]
    fn should_handle_html_creation() {
        let x = 1;
        let mut buf = String::new();
        let view: AnyView<MockDom> = if x == 0 {
            p((), "foo").into_any()
        } else {
            span((), "bar").into_any()
        };
        view.to_html(&mut buf, &Default::default());
        assert_eq!(buf, "<span>bar</span><!>");
    }
}
 */<|MERGE_RESOLUTION|>--- conflicted
+++ resolved
@@ -1,32 +1,9 @@
-<<<<<<< HEAD
 use super::{Mountable, Render};
-use crate::prelude::Renderer;
-use std::{
-    any::{Any, TypeId},
-    fmt::Debug,
-};
-=======
-#![allow(clippy::type_complexity)]
-#[cfg(feature = "ssr")]
-use super::MarkBranch;
-use super::{
-    add_attr::AddAnyAttr, Mountable, Position, PositionState, Render,
-    RenderHtml,
-};
 use crate::{
     erased::{Erased, ErasedLocal},
-    html::attribute::{
-        any_attribute::{AnyAttribute, AnyAttributeState, IntoAnyAttribute},
-        Attribute,
-    },
-    hydration::Cursor,
-    ssr::StreamBuilder,
+    prelude::Renderer,
 };
-use futures::future::{join, join_all};
 use std::{any::TypeId, fmt::Debug};
-#[cfg(feature = "ssr")]
-use std::{future::Future, pin::Pin};
->>>>>>> cf843a83
 
 /// A type-erased view. This can be used if control flow requires that multiple different types of
 /// view must be received, and it is either impossible or too cumbersome to use the `EitherOf___`
@@ -43,53 +20,15 @@
     R: Renderer,
 {
     type_id: TypeId,
-<<<<<<< HEAD
-    value: Box<dyn Any + Send>,
-    build: fn(Box<dyn Any>) -> AnyViewState<R>,
-    rebuild: fn(TypeId, Box<dyn Any>, &mut AnyViewState<R>),
-=======
     value: Erased,
-    build: fn(Erased) -> AnyViewState,
-    rebuild: fn(Erased, &mut AnyViewState),
-    // The fields below are cfg-gated so they will not be included in WASM bundles if not needed.
-    // Ordinarily, the compiler can simply omit this dead code because the methods are not called.
-    // With this type-erased wrapper, however, the compiler is not *always* able to correctly
-    // eliminate that code.
-    #[cfg(feature = "ssr")]
-    html_len: usize,
-    #[cfg(feature = "ssr")]
-    to_html:
-        fn(Erased, &mut String, &mut Position, bool, bool, Vec<AnyAttribute>),
-    #[cfg(feature = "ssr")]
-    to_html_async: fn(
-        Erased,
-        &mut StreamBuilder,
-        &mut Position,
-        bool,
-        bool,
-        Vec<AnyAttribute>,
-    ),
-    #[cfg(feature = "ssr")]
-    to_html_async_ooo: fn(
-        Erased,
-        &mut StreamBuilder,
-        &mut Position,
-        bool,
-        bool,
-        Vec<AnyAttribute>,
-    ),
-    #[cfg(feature = "ssr")]
-    #[allow(clippy::type_complexity)]
-    resolve: fn(Erased) -> Pin<Box<dyn Future<Output = AnyView> + Send>>,
-    #[cfg(feature = "ssr")]
-    dry_resolve: fn(&mut Erased),
-    #[cfg(feature = "hydrate")]
-    #[allow(clippy::type_complexity)]
-    hydrate_from_server: fn(Erased, &Cursor, &PositionState) -> AnyViewState,
->>>>>>> cf843a83
-}
-
-impl Debug for AnyView {
+    build: fn(Erased) -> AnyViewState<R>,
+    rebuild: fn(Erased, &mut AnyViewState<R>),
+}
+
+impl<R> Debug for AnyView<R>
+where
+    R: Renderer,
+{
     fn fmt(&self, f: &mut std::fmt::Formatter<'_>) -> std::fmt::Result {
         f.debug_struct("AnyView")
             .field("type_id", &self.type_id)
@@ -102,22 +41,10 @@
     R: Renderer,
 {
     type_id: TypeId,
-<<<<<<< HEAD
-    state: Box<dyn Any>,
-    unmount: fn(&mut dyn Any),
-    mount: fn(&mut dyn Any, parent: &R::Element, marker: Option<&R::Node>),
-    insert_before_this: fn(&dyn Any, child: &mut dyn Mountable<R>) -> bool,
-=======
     state: ErasedLocal,
     unmount: fn(&mut ErasedLocal),
-    mount: fn(
-        &mut ErasedLocal,
-        parent: &crate::renderer::types::Element,
-        marker: Option<&crate::renderer::types::Node>,
-    ),
-    insert_before_this: fn(&ErasedLocal, child: &mut dyn Mountable) -> bool,
-    elements: fn(&ErasedLocal) -> Vec<crate::renderer::types::Element>,
->>>>>>> cf843a83
+    mount: fn(&mut ErasedLocal, parent: &R::Element, marker: Option<&R::Node>),
+    insert_before_this: fn(&ErasedLocal, child: &mut dyn Mountable<R>) -> bool,
 }
 
 impl<R> Debug for AnyViewState<R>
@@ -144,31 +71,27 @@
     fn into_any(self) -> AnyView<R>;
 }
 
-<<<<<<< HEAD
-fn mount_any<T, R>(
-    state: &mut dyn Any,
-    parent: &R::Element,
-    marker: Option<&R::Node>,
-=======
 /// A more general version of [`IntoAny`] that allows into [`AnyView`],
 /// but also erasing other types that don't implement [`RenderHtml`] like routing.
-pub trait IntoMaybeErased {
+pub trait IntoMaybeErased<R> {
     /// The type of the output.
-    type Output: IntoMaybeErased;
+    type Output: IntoMaybeErased<R>;
 
     /// Converts the view into a type-erased view if in erased mode.
     fn into_maybe_erased(self) -> Self::Output;
 }
 
-impl<T> IntoMaybeErased for T
-where
-    T: RenderHtml,
+impl<T, R> IntoMaybeErased<R> for T
+where
+    T: Render<R>,
+    T: IntoAny<R>,
+    R: Renderer,
 {
     #[cfg(not(erase_components))]
     type Output = Self;
 
     #[cfg(erase_components)]
-    type Output = AnyView;
+    type Output = AnyView<R>;
 
     fn into_maybe_erased(self) -> Self::Output {
         #[cfg(not(erase_components))]
@@ -177,16 +100,15 @@
         }
         #[cfg(erase_components)]
         {
-            self.into_owned().into_any()
-        }
-    }
-}
-
-fn mount_any<T>(
+            self.into_any()
+        }
+    }
+}
+
+fn mount_any<T, R>(
     state: &mut ErasedLocal,
-    parent: &crate::renderer::types::Element,
-    marker: Option<&crate::renderer::types::Node>,
->>>>>>> cf843a83
+    parent: &R::Element,
+    marker: Option<&R::Node>,
 ) where
     T: Render<R>,
     T::State: 'static,
@@ -195,236 +117,61 @@
     state.get_mut::<T::State>().mount(parent, marker)
 }
 
-fn unmount_any<T>(state: &mut ErasedLocal)
-where
-    T: Render,
-    T::State: 'static,
+fn unmount_any<T, R>(state: &mut ErasedLocal)
+where
+    T: Render<R>,
+    T::State: 'static,
+    R: Renderer,
 {
     state.get_mut::<T::State>().unmount();
 }
 
-<<<<<<< HEAD
-fn unmount_any<T, R>(state: &mut dyn Any)
-=======
-fn insert_before_this<T>(state: &ErasedLocal, child: &mut dyn Mountable) -> bool
->>>>>>> cf843a83
-where
-    T: Render<R>,
-    T::State: 'static,
-    R: Renderer,
-{
-    state.get_ref::<T::State>().insert_before_this(child)
-}
-
-<<<<<<< HEAD
 fn insert_before_this<T, R>(
-    state: &dyn Any,
+    state: &ErasedLocal,
     child: &mut dyn Mountable<R>,
 ) -> bool
-=======
-fn elements<T>(state: &ErasedLocal) -> Vec<crate::renderer::types::Element>
->>>>>>> cf843a83
-where
-    T: Render<R>,
-    T::State: 'static,
-    R: Renderer,
-{
-    state.get_ref::<T::State>().elements()
+where
+    T: Render<R>,
+    T::State: 'static,
+    R: Renderer,
+{
+    state.get_ref::<T::State>().insert_before_this(child)
 }
 
 impl<T, R> IntoAny<R> for T
 where
     T: Send,
-<<<<<<< HEAD
     T: Render<R> + 'static,
     T::State: 'static,
     R: Renderer,
 {
-    // inlining allows the compiler to remove the unused functions
-    // i.e., doesn't ship HTML-generating code that isn't used
-    #[inline(always)]
     fn into_any(self) -> AnyView<R> {
-        let value = Box::new(self) as Box<dyn Any + Send>;
-
-        match value.downcast::<AnyView<R>>() {
-            // if it's already an AnyView, we don't need to double-wrap it
-            Ok(any_view) => *any_view,
-            Err(value) => {
-                let build = |value: Box<dyn Any>| {
-                    let value = value
-                        .downcast::<T>()
-                        .expect("AnyView::build couldn't downcast");
-                    let state = Box::new(value.build());
-
-                    AnyViewState {
-                        type_id: TypeId::of::<T>(),
-                        state,
-
-                        mount: mount_any::<T, R>,
-                        unmount: unmount_any::<T, R>,
-                        insert_before_this: insert_before_this::<T, R>,
-                    }
-                };
-
-                let rebuild =
-                    |new_type_id: TypeId,
-                     value: Box<dyn Any>,
-                     state: &mut AnyViewState<R>| {
-                        let value = value
-                            .downcast::<T>()
-                            .expect("AnyView::rebuild couldn't downcast value");
-                        if new_type_id == state.type_id {
-                            let state = state.state.downcast_mut().expect(
-                                "AnyView::rebuild couldn't downcast state",
-                            );
-                            value.rebuild(state);
-                        } else {
-                            let mut new = value.into_any().build();
-                            state.insert_before_this(&mut new);
-                            state.unmount();
-                            *state = new;
-                        }
-                    };
-
-                AnyView {
-                    type_id: TypeId::of::<T>(),
-                    value,
-                    build,
-                    rebuild,
-                }
-=======
-    T: RenderHtml,
-{
-    fn into_any(self) -> AnyView {
-        #[cfg(feature = "ssr")]
-        fn dry_resolve<T: RenderHtml + 'static>(value: &mut Erased) {
-            value.get_mut::<T>().dry_resolve();
-        }
-
-        #[cfg(feature = "ssr")]
-        fn resolve<T: RenderHtml + 'static>(
+        fn build<T: Render<R> + 'static, R: Renderer>(
             value: Erased,
-        ) -> Pin<Box<dyn Future<Output = AnyView> + Send>> {
-            use futures::FutureExt;
-
-            async move { value.into_inner::<T>().resolve().await.into_any() }
-                .boxed()
-        }
-
-        #[cfg(feature = "ssr")]
-        fn to_html<T: RenderHtml + 'static>(
-            value: Erased,
-            buf: &mut String,
-            position: &mut Position,
-            escape: bool,
-            mark_branches: bool,
-            extra_attrs: Vec<AnyAttribute>,
-        ) {
-            value.into_inner::<T>().to_html_with_buf(
-                buf,
-                position,
-                escape,
-                mark_branches,
-                extra_attrs,
-            );
-        }
-
-        #[cfg(feature = "ssr")]
-        fn to_html_async<T: RenderHtml + 'static>(
-            value: Erased,
-            buf: &mut StreamBuilder,
-            position: &mut Position,
-            escape: bool,
-            mark_branches: bool,
-            extra_attrs: Vec<AnyAttribute>,
-        ) {
-            value.into_inner::<T>().to_html_async_with_buf::<false>(
-                buf,
-                position,
-                escape,
-                mark_branches,
-                extra_attrs,
-            );
-        }
-
-        #[cfg(feature = "ssr")]
-        fn to_html_async_ooo<T: RenderHtml + 'static>(
-            value: Erased,
-            buf: &mut StreamBuilder,
-            position: &mut Position,
-            escape: bool,
-            mark_branches: bool,
-            extra_attrs: Vec<AnyAttribute>,
-        ) {
-            value.into_inner::<T>().to_html_async_with_buf::<true>(
-                buf,
-                position,
-                escape,
-                mark_branches,
-                extra_attrs,
-            );
-        }
-
-        fn build<T: RenderHtml + 'static>(value: Erased) -> AnyViewState {
+        ) -> AnyViewState<R> {
             let state = ErasedLocal::new(value.into_inner::<T>().build());
             AnyViewState {
                 type_id: TypeId::of::<T>(),
                 state,
-                mount: mount_any::<T>,
-                unmount: unmount_any::<T>,
-                insert_before_this: insert_before_this::<T>,
-                elements: elements::<T>,
->>>>>>> cf843a83
+                mount: mount_any::<T, R>,
+                unmount: unmount_any::<T, R>,
+                insert_before_this: insert_before_this::<T, R>,
             }
         }
 
-        #[cfg(feature = "hydrate")]
-        fn hydrate_from_server<T: RenderHtml + 'static>(
+        fn rebuild<T: Render<R> + 'static, R: Renderer>(
             value: Erased,
-            cursor: &Cursor,
-            position: &PositionState,
-        ) -> AnyViewState {
-            let state = ErasedLocal::new(
-                value.into_inner::<T>().hydrate::<true>(cursor, position),
-            );
-            AnyViewState {
-                type_id: TypeId::of::<T>(),
-                state,
-                mount: mount_any::<T>,
-                unmount: unmount_any::<T>,
-                insert_before_this: insert_before_this::<T>,
-                elements: elements::<T>,
-            }
-        }
-
-        fn rebuild<T: RenderHtml + 'static>(
-            value: Erased,
-            state: &mut AnyViewState,
+            state: &mut AnyViewState<R>,
         ) {
-            let state = state.state.get_mut::<<T as Render>::State>();
+            let state = state.state.get_mut::<<T as Render<R>>::State>();
             value.into_inner::<T>().rebuild(state);
         }
 
-        let value = self.into_owned();
         AnyView {
-            type_id: TypeId::of::<T::Owned>(),
-            build: build::<T::Owned>,
-            rebuild: rebuild::<T::Owned>,
-            #[cfg(feature = "ssr")]
-            resolve: resolve::<T::Owned>,
-            #[cfg(feature = "ssr")]
-            dry_resolve: dry_resolve::<T::Owned>,
-            #[cfg(feature = "ssr")]
-            html_len: value.html_len(),
-            #[cfg(feature = "ssr")]
-            to_html: to_html::<T::Owned>,
-            #[cfg(feature = "ssr")]
-            to_html_async: to_html_async::<T::Owned>,
-            #[cfg(feature = "ssr")]
-            to_html_async_ooo: to_html_async_ooo::<T::Owned>,
-            #[cfg(feature = "hydrate")]
-            hydrate_from_server: hydrate_from_server::<T::Owned>,
-            value: Erased::new(value),
+            type_id: TypeId::of::<T>(),
+            value: Erased::new(self),
+            build: build::<T, R>,
+            rebuild: rebuild::<T, R>,
         }
     }
 }
@@ -451,381 +198,20 @@
     }
 }
 
-<<<<<<< HEAD
 impl<R> Mountable<R> for AnyViewState<R>
 where
     R: Renderer,
 {
-=======
-impl AddAnyAttr for AnyView {
-    type Output<SomeNewAttr: Attribute> = AnyViewWithAttrs;
-
-    #[allow(unused_variables)]
-    fn add_any_attr<NewAttr: Attribute>(
-        self,
-        attr: NewAttr,
-    ) -> Self::Output<NewAttr>
-    where
-        Self::Output<NewAttr>: RenderHtml,
-    {
-        AnyViewWithAttrs {
-            view: self,
-            attrs: vec![attr.into_cloneable_owned().into_any_attr()],
-        }
-    }
-}
-
-impl RenderHtml for AnyView {
-    type AsyncOutput = Self;
-    type Owned = Self;
-
-    fn dry_resolve(&mut self) {
-        #[cfg(feature = "ssr")]
-        {
-            (self.dry_resolve)(&mut self.value)
-        }
-        #[cfg(not(feature = "ssr"))]
-        panic!(
-            "You are rendering AnyView to HTML without the `ssr` feature \
-             enabled."
-        );
-    }
-
-    async fn resolve(self) -> Self::AsyncOutput {
-        #[cfg(feature = "ssr")]
-        {
-            (self.resolve)(self.value).await
-        }
-        #[cfg(not(feature = "ssr"))]
-        panic!(
-            "You are rendering AnyView to HTML without the `ssr` feature \
-             enabled."
-        );
-    }
-
-    const MIN_LENGTH: usize = 0;
-
-    fn to_html_with_buf(
-        self,
-        buf: &mut String,
-        position: &mut Position,
-        escape: bool,
-        mark_branches: bool,
-        extra_attrs: Vec<AnyAttribute>,
-    ) {
-        #[cfg(feature = "ssr")]
-        {
-            let type_id = mark_branches
-                .then(|| format!("{:?}", self.type_id))
-                .unwrap_or_default();
-            if mark_branches {
-                buf.open_branch(&type_id);
-            }
-            (self.to_html)(
-                self.value,
-                buf,
-                position,
-                escape,
-                mark_branches,
-                extra_attrs,
-            );
-            if mark_branches {
-                buf.close_branch(&type_id);
-            }
-        }
-        #[cfg(not(feature = "ssr"))]
-        {
-            _ = mark_branches;
-            _ = buf;
-            _ = position;
-            _ = escape;
-            _ = extra_attrs;
-            panic!(
-                "You are rendering AnyView to HTML without the `ssr` feature \
-                 enabled."
-            );
-        }
-    }
-
-    fn to_html_async_with_buf<const OUT_OF_ORDER: bool>(
-        self,
-        buf: &mut StreamBuilder,
-        position: &mut Position,
-        escape: bool,
-        mark_branches: bool,
-        extra_attrs: Vec<AnyAttribute>,
-    ) where
-        Self: Sized,
-    {
-        #[cfg(feature = "ssr")]
-        if OUT_OF_ORDER {
-            (self.to_html_async_ooo)(
-                self.value,
-                buf,
-                position,
-                escape,
-                mark_branches,
-                extra_attrs,
-            );
-        } else {
-            let type_id = mark_branches
-                .then(|| format!("{:?}", self.type_id))
-                .unwrap_or_default();
-            if mark_branches {
-                buf.open_branch(&type_id);
-            }
-            (self.to_html_async)(
-                self.value,
-                buf,
-                position,
-                escape,
-                mark_branches,
-                extra_attrs,
-            );
-            if mark_branches {
-                buf.close_branch(&type_id);
-            }
-        }
-        #[cfg(not(feature = "ssr"))]
-        {
-            _ = buf;
-            _ = position;
-            _ = escape;
-            _ = mark_branches;
-            _ = extra_attrs;
-            panic!(
-                "You are rendering AnyView to HTML without the `ssr` feature \
-                 enabled."
-            );
-        }
-    }
-
-    fn hydrate<const FROM_SERVER: bool>(
-        self,
-        cursor: &Cursor,
-        position: &PositionState,
-    ) -> Self::State {
-        #[cfg(feature = "hydrate")]
-        if FROM_SERVER {
-            (self.hydrate_from_server)(self.value, cursor, position)
-        } else {
-            panic!(
-                "hydrating AnyView from inside a ViewTemplate is not \
-                 supported."
-            );
-        }
-        #[cfg(not(feature = "hydrate"))]
-        {
-            _ = cursor;
-            _ = position;
-            panic!(
-                "You are trying to hydrate AnyView without the `hydrate` \
-                 feature enabled."
-            );
-        }
-    }
-
-    fn html_len(&self) -> usize {
-        #[cfg(feature = "ssr")]
-        {
-            self.html_len
-        }
-        #[cfg(not(feature = "ssr"))]
-        {
-            0
-        }
-    }
-
-    fn into_owned(self) -> Self::Owned {
-        self
-    }
-}
-
-impl Mountable for AnyViewState {
->>>>>>> cf843a83
     fn unmount(&mut self) {
         (self.unmount)(&mut self.state)
     }
 
-<<<<<<< HEAD
     fn mount(&mut self, parent: &R::Element, marker: Option<&R::Node>) {
-        (self.mount)(&mut *self.state, parent, marker)
+        (self.mount)(&mut self.state, parent, marker)
     }
 
     fn insert_before_this(&self, child: &mut dyn Mountable<R>) -> bool {
-        (self.insert_before_this)(&*self.state, child)
-=======
-    fn mount(
-        &mut self,
-        parent: &crate::renderer::types::Element,
-        marker: Option<&crate::renderer::types::Node>,
-    ) {
-        (self.mount)(&mut self.state, parent, marker)
-    }
-
-    fn insert_before_this(&self, child: &mut dyn Mountable) -> bool {
         (self.insert_before_this)(&self.state, child)
-    }
-
-    fn elements(&self) -> Vec<crate::renderer::types::Element> {
-        (self.elements)(&self.state)
-    }
-}
-
-/// wip
-pub struct AnyViewWithAttrs {
-    view: AnyView,
-    attrs: Vec<AnyAttribute>,
-}
-
-impl Render for AnyViewWithAttrs {
-    type State = AnyViewWithAttrsState;
-
-    fn build(self) -> Self::State {
-        let view = self.view.build();
-        let elements = view.elements();
-        let mut attrs = Vec::with_capacity(elements.len() * self.attrs.len());
-        for attr in self.attrs {
-            for el in &elements {
-                attrs.push(attr.clone().build(el))
-            }
-        }
-        AnyViewWithAttrsState { view, attrs }
-    }
-
-    fn rebuild(self, state: &mut Self::State) {
-        self.view.rebuild(&mut state.view);
-        self.attrs.rebuild(&mut state.attrs);
->>>>>>> cf843a83
-    }
-}
-
-impl RenderHtml for AnyViewWithAttrs {
-    type AsyncOutput = Self;
-    type Owned = Self;
-    const MIN_LENGTH: usize = 0;
-
-    fn dry_resolve(&mut self) {
-        self.view.dry_resolve();
-        for attr in &mut self.attrs {
-            attr.dry_resolve();
-        }
-    }
-
-    async fn resolve(self) -> Self::AsyncOutput {
-        let resolve_view = self.view.resolve();
-        let resolve_attrs =
-            join_all(self.attrs.into_iter().map(|attr| attr.resolve()));
-        let (view, attrs) = join(resolve_view, resolve_attrs).await;
-        Self { view, attrs }
-    }
-
-    fn to_html_with_buf(
-        self,
-        buf: &mut String,
-        position: &mut Position,
-        escape: bool,
-        mark_branches: bool,
-        mut extra_attrs: Vec<AnyAttribute>,
-    ) {
-        // `extra_attrs` will be empty here in most cases, but it will have
-        // attributes in it already if this is, itself, receiving additional attrs
-        extra_attrs.extend(self.attrs);
-        self.view.to_html_with_buf(
-            buf,
-            position,
-            escape,
-            mark_branches,
-            extra_attrs,
-        );
-    }
-
-    fn to_html_async_with_buf<const OUT_OF_ORDER: bool>(
-        self,
-        buf: &mut StreamBuilder,
-        position: &mut Position,
-        escape: bool,
-        mark_branches: bool,
-        mut extra_attrs: Vec<AnyAttribute>,
-    ) where
-        Self: Sized,
-    {
-        extra_attrs.extend(self.attrs);
-        self.view.to_html_async_with_buf::<OUT_OF_ORDER>(
-            buf,
-            position,
-            escape,
-            mark_branches,
-            extra_attrs,
-        );
-    }
-
-    fn hydrate<const FROM_SERVER: bool>(
-        self,
-        cursor: &Cursor,
-        position: &PositionState,
-    ) -> Self::State {
-        let view = self.view.hydrate::<FROM_SERVER>(cursor, position);
-        let elements = view.elements();
-        let mut attrs = Vec::with_capacity(elements.len() * self.attrs.len());
-        for attr in self.attrs {
-            for el in &elements {
-                attrs.push(attr.clone().hydrate::<FROM_SERVER>(el));
-            }
-        }
-        AnyViewWithAttrsState { view, attrs }
-    }
-
-    fn html_len(&self) -> usize {
-        self.view.html_len()
-            + self.attrs.iter().map(|attr| attr.html_len()).sum::<usize>()
-    }
-
-    fn into_owned(self) -> Self::Owned {
-        self
-    }
-}
-
-impl AddAnyAttr for AnyViewWithAttrs {
-    type Output<SomeNewAttr: Attribute> = AnyViewWithAttrs;
-
-    fn add_any_attr<NewAttr: Attribute>(
-        mut self,
-        attr: NewAttr,
-    ) -> Self::Output<NewAttr>
-    where
-        Self::Output<NewAttr>: RenderHtml,
-    {
-        self.attrs.push(attr.into_cloneable_owned().into_any_attr());
-        self
-    }
-}
-
-/// wip
-pub struct AnyViewWithAttrsState {
-    view: AnyViewState,
-    attrs: Vec<AnyAttributeState>,
-}
-
-impl Mountable for AnyViewWithAttrsState {
-    fn unmount(&mut self) {
-        self.view.unmount();
-    }
-
-    fn mount(
-        &mut self,
-        parent: &crate::renderer::types::Element,
-        marker: Option<&crate::renderer::types::Node>,
-    ) {
-        self.view.mount(parent, marker)
-    }
-
-    fn insert_before_this(&self, child: &mut dyn Mountable) -> bool {
-        self.view.insert_before_this(child)
-    }
-
-    fn elements(&self) -> Vec<crate::renderer::types::Element> {
-        self.view.elements()
     }
 }
 
