--- conflicted
+++ resolved
@@ -1,40 +1,5 @@
-<<<<<<< HEAD
 use crate::view::Mountable;
 use std::fmt::Debug;
-
-//pub type Rndr = dom::Dom;
-=======
-use crate::view::{Mountable, ToTemplate};
-use std::{borrow::Cow, fmt::Debug};
-use wasm_bindgen::JsValue;
-
-/// A DOM renderer.
-pub mod dom;
-
-/// The renderer being used for the application.
-///
-/// ### Note
-/// This was designed to be included as a generic on view types, to support different rendering
-/// backends using the same view tree structure. However, adding the number of generics that was
-/// required to make this work caused catastrophic compile times and linker errors on larger
-/// applications, so this "generic rendering" approach was removed before 0.7.0 release.
-///
-/// It is possible that we will try a different approach to achieve the same functionality in the
-/// future, so to the extent possible the rest of the crate tries to stick to using
-/// [`Renderer`].
-/// methods rather than directly manipulating the DOM inline.
-pub type Rndr = dom::Dom;
-
-/// Types used by the renderer.
-///
-/// See [`Rndr`] for additional information on this rendering approach.
-pub mod types {
-    pub use super::dom::{
-        ClassList, CssStyleDeclaration, Element, Event, Node, Placeholder,
-        TemplateElement, Text,
-    };
-}
->>>>>>> 14eb707e
 
 /* #[cfg(feature = "testing")]
 /// A renderer based on a mock DOM.
