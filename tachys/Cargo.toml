[package]
name = "tachys"
version = "0.1.0-gamma3"
authors = ["Greg Johnston"]
license = "MIT"
readme = "../README.md"
repository = "https://github.com/leptos-rs/leptos"
description = "Tools for building reactivity-agnostic, renderer-generic, statically-typed view trees for user interface libraries."
rust-version = "1.76"
edition = "2021"

[dependencies]
throw_error = { git = "https://github.com/leptos-rs/leptos", rev = "e1889938003e7b7ee85586ed3cae03d8f4e8614a" }
any_spawner = { git = "https://github.com/leptos-rs/leptos", rev = "e1889938003e7b7ee85586ed3cae03d8f4e8614a", optional = true }
const_str_slice_concat = { git = "https://github.com/leptos-rs/leptos", rev = "e1889938003e7b7ee85586ed3cae03d8f4e8614a" }
either_of = { git = "https://github.com/leptos-rs/leptos", rev = "e1889938003e7b7ee85586ed3cae03d8f4e8614a" }
next_tuple = { git = "https://github.com/leptos-rs/leptos", rev = "e1889938003e7b7ee85586ed3cae03d8f4e8614a" }
or_poisoned = { git = "https://github.com/leptos-rs/leptos", rev = "e1889938003e7b7ee85586ed3cae03d8f4e8614a" }
reactive_graph = { git = "https://github.com/leptos-rs/leptos", rev = "e1889938003e7b7ee85586ed3cae03d8f4e8614a", optional = true }
oco_ref = { git = "https://github.com/leptos-rs/leptos", rev = "e1889938003e7b7ee85586ed3cae03d8f4e8614a", optional = true }
once_cell = "1.19"
paste = "1.0"
drain_filter_polyfill = "0.1.3"
indexmap = "2.3"
rustc-hash = "2.0"
futures = "0.3.30"
parking_lot = "0.12.3"
itertools = "0.13.0"
send_wrapper = "0.6.0"
linear-map = "1.2"
tracing = { version = "0.1.40", optional = true }

[dev-dependencies]
tokio-test = "0.4.4"
tokio = { version = "1.39", features = ["rt", "macros"] }

[features]
default = ["oco", "reactive_graph", "tracing"]             # enables event delegation
oco = ["dep:oco_ref"]
nightly = ["reactive_graph/nightly"]
reactive_graph = ["dep:reactive_graph", "dep:any_spawner"]
tracing = ["dep:tracing"]

[package.metadata.cargo-all-features]
<<<<<<< HEAD
denylist = ["tracing"]
=======
denylist = ["tracing", "sledgehammer"]
skip_feature_sets = [["ssr", "hydrate"]]
>>>>>>> 9d1be64e
<|MERGE_RESOLUTION|>--- conflicted
+++ resolved
@@ -42,9 +42,4 @@
 tracing = ["dep:tracing"]
 
 [package.metadata.cargo-all-features]
-<<<<<<< HEAD
-denylist = ["tracing"]
-=======
-denylist = ["tracing", "sledgehammer"]
-skip_feature_sets = [["ssr", "hydrate"]]
->>>>>>> 9d1be64e
+denylist = ["tracing"]