[package]
name = "tachys"
version = "0.2.4"
authors = ["Greg Johnston"]
license = "MIT"
readme = "../README.md"
repository = "https://github.com/leptos-rs/leptos"
description = "Tools for building reactivity-agnostic, renderer-generic, statically-typed view trees for user interface libraries."
rust-version = "1.76"
edition = "2021"

[dependencies]
<<<<<<< HEAD
throw_error = "0.3.0"
any_spawner = { version = "0.3.0", optional = true }
either_of = "0.1.6"
next_tuple = "0.1.0"
or_poisoned = "0.1.0"
reactive_graph = { version = "0.2.2", optional = true }
reactive_stores = { version = "0.2.2", optional = true }
oco_ref = { version = "0.2.0", optional = true }
paste = "1.0"
drain_filter_polyfill = "0.1.3"
indexmap = "2.6"
rustc-hash = "2.0"
futures = "0.3.31"
parking_lot = "0.12.3"
itertools = "0.14.0"
tracing = { version = "0.1.40", optional = true }
erased = "0.1.2"
=======
throw_error = { workspace = true }
any_spawner = { workspace = true, optional = true }
const_str_slice_concat = { workspace = true }
either_of = { workspace = true }
next_tuple = { workspace = true }
or_poisoned = { workspace = true }
reactive_graph = { workspace = true, optional = true }
reactive_stores = { workspace = true, optional = true }
slotmap = { optional = true, workspace = true, default-features = true }
oco_ref = { workspace = true, optional = true }
async-trait = { workspace = true, default-features = true }
paste = { workspace = true, default-features = true }
erased = { workspace = true, default-features = true }
wasm-bindgen = { workspace = true, default-features = true }
html-escape = { workspace = true, default-features = true }
js-sys = { workspace = true, default-features = true }
web-sys = { features = [
  "Window",
  "Document",
  "HtmlElement",
  "HtmlInputElement",
  "Element",
  "Event",
  "console",
  "Comment",
  "Text",
  "Node",
  "HtmlTemplateElement",
  "DocumentFragment",
  "DomTokenList",
  "CssStyleDeclaration",
  "ShadowRoot",
  "HtmlCollection",
  "DomStringMap",

  # Events we cast to in leptos_macro -- added here so we don't force users to import them
  "AddEventListenerOptions",
  "AnimationEvent",
  "BeforeUnloadEvent",
  "ClipboardEvent",
  "CompositionEvent",
  "CustomEvent",
  "DeviceMotionEvent",
  "DeviceOrientationEvent",
  "DragEvent",
  "ErrorEvent",
  "Event",
  "FocusEvent",
  "GamepadEvent",
  "HashChangeEvent",
  "InputEvent",
  "KeyboardEvent",
  "MessageEvent",
  "MouseEvent",
  "PageTransitionEvent",
  "PointerEvent",
  "PopStateEvent",
  "ProgressEvent",
  "PromiseRejectionEvent",
  "SecurityPolicyViolationEvent",
  "StorageEvent",
  "SubmitEvent",
  "TouchEvent",
  "TransitionEvent",
  "UiEvent",
  "WheelEvent",

  # HTML Element Types
  "HtmlHtmlElement",
  "HtmlBaseElement",
  "HtmlHeadElement",
  "HtmlLinkElement",
  "HtmlMetaElement",
  "HtmlStyleElement",
  "HtmlTitleElement",
  "HtmlBodyElement",
  "HtmlHeadingElement",
  "HtmlQuoteElement",
  "HtmlDivElement",
  "HtmlDListElement",
  "HtmlHrElement",
  "HtmlLiElement",
  "HtmlOListElement",
  "HtmlParagraphElement",
  "HtmlPreElement",
  "HtmlUListElement",
  "HtmlAnchorElement",
  "HtmlBrElement",
  "HtmlDataElement",
  "HtmlQuoteElement",
  "HtmlSpanElement",
  "HtmlTimeElement",
  "HtmlAreaElement",
  "HtmlAudioElement",
  "HtmlImageElement",
  "HtmlMapElement",
  "HtmlTrackElement",
  "HtmlVideoElement",
  "HtmlEmbedElement",
  "HtmlIFrameElement",
  "HtmlObjectElement",
  "HtmlParamElement",
  "HtmlPictureElement",
  "HtmlSourceElement",
  "SvgElement",
  "HtmlCanvasElement",
  "HtmlScriptElement",
  "HtmlModElement",
  "HtmlTableCaptionElement",
  "HtmlTableColElement",
  "HtmlTableColElement",
  "HtmlTableElement",
  "HtmlTableSectionElement",
  "HtmlTableCellElement",
  "HtmlTableSectionElement",
  "HtmlTableCellElement",
  "HtmlTableSectionElement",
  "HtmlTableRowElement",
  "HtmlButtonElement",
  "HtmlDataListElement",
  "HtmlFieldSetElement",
  "HtmlFormElement",
  "HtmlInputElement",
  "HtmlLabelElement",
  "HtmlLegendElement",
  "HtmlMeterElement",
  "HtmlOptGroupElement",
  "HtmlOutputElement",
  "HtmlProgressElement",
  "HtmlSelectElement",
  "HtmlTextAreaElement",
  "HtmlDetailsElement",
  "HtmlDialogElement",
  "HtmlMenuElement",
  "HtmlSlotElement",
  "HtmlTemplateElement",
  "HtmlOptionElement",
], workspace = true, default-features = true }
drain_filter_polyfill = { workspace = true, default-features = true }
indexmap = { workspace = true, default-features = true }
rustc-hash = { workspace = true, default-features = true }
futures = { workspace = true, default-features = true }
parking_lot = { workspace = true, default-features = true }
itertools = { workspace = true, default-features = true }
send_wrapper = { workspace = true, default-features = true }
linear-map = { workspace = true, default-features = true }
sledgehammer_bindgen = { features = [
  "web",
], optional = true, workspace = true, default-features = true }
sledgehammer_utils = { optional = true, workspace = true, default-features = true }
tracing = { optional = true, workspace = true, default-features = true }
serde = { optional = true, workspace = true, default-features = true }
serde_json = { optional = true, workspace = true, default-features = true }
>>>>>>> 91fb315f

[dev-dependencies]
tokio-test = { workspace = true, default-features = true }
tokio = { features = [
  "rt",
  "macros",
], workspace = true, default-features = true }

[build-dependencies]
rustc_version = { workspace = true, default-features = true }

[features]
tracing = ["dep:tracing"]
default = ["oco", "reactive_graph", "tracing", "reactive_stores"]
oco = ["dep:oco_ref"]
nightly = ["reactive_graph/nightly"]
reactive_graph = ["dep:reactive_graph", "dep:any_spawner"]
reactive_stores = ["reactive_graph", "dep:reactive_stores"]

[package.metadata.cargo-all-features]
denylist = ["tracing"]

[lints.rust]
unexpected_cfgs = { level = "warn", check-cfg = [
    'cfg(leptos_debuginfo)',
    'cfg(erase_components)',
    'cfg(rustc_nightly)',
] }<|MERGE_RESOLUTION|>--- conflicted
+++ resolved
@@ -10,14 +10,13 @@
 edition = "2021"
 
 [dependencies]
-<<<<<<< HEAD
 throw_error = "0.3.0"
 any_spawner = { version = "0.3.0", optional = true }
 either_of = "0.1.6"
 next_tuple = "0.1.0"
 or_poisoned = "0.1.0"
-reactive_graph = { version = "0.2.2", optional = true }
-reactive_stores = { version = "0.2.2", optional = true }
+reactive_graph = { version = "0.2.3", optional = true }
+reactive_stores = { version = "0.2.3", optional = true }
 oco_ref = { version = "0.2.0", optional = true }
 paste = "1.0"
 drain_filter_polyfill = "0.1.3"
@@ -28,171 +27,13 @@
 itertools = "0.14.0"
 tracing = { version = "0.1.40", optional = true }
 erased = "0.1.2"
-=======
-throw_error = { workspace = true }
-any_spawner = { workspace = true, optional = true }
-const_str_slice_concat = { workspace = true }
-either_of = { workspace = true }
-next_tuple = { workspace = true }
-or_poisoned = { workspace = true }
-reactive_graph = { workspace = true, optional = true }
-reactive_stores = { workspace = true, optional = true }
-slotmap = { optional = true, workspace = true, default-features = true }
-oco_ref = { workspace = true, optional = true }
-async-trait = { workspace = true, default-features = true }
-paste = { workspace = true, default-features = true }
-erased = { workspace = true, default-features = true }
-wasm-bindgen = { workspace = true, default-features = true }
-html-escape = { workspace = true, default-features = true }
-js-sys = { workspace = true, default-features = true }
-web-sys = { features = [
-  "Window",
-  "Document",
-  "HtmlElement",
-  "HtmlInputElement",
-  "Element",
-  "Event",
-  "console",
-  "Comment",
-  "Text",
-  "Node",
-  "HtmlTemplateElement",
-  "DocumentFragment",
-  "DomTokenList",
-  "CssStyleDeclaration",
-  "ShadowRoot",
-  "HtmlCollection",
-  "DomStringMap",
-
-  # Events we cast to in leptos_macro -- added here so we don't force users to import them
-  "AddEventListenerOptions",
-  "AnimationEvent",
-  "BeforeUnloadEvent",
-  "ClipboardEvent",
-  "CompositionEvent",
-  "CustomEvent",
-  "DeviceMotionEvent",
-  "DeviceOrientationEvent",
-  "DragEvent",
-  "ErrorEvent",
-  "Event",
-  "FocusEvent",
-  "GamepadEvent",
-  "HashChangeEvent",
-  "InputEvent",
-  "KeyboardEvent",
-  "MessageEvent",
-  "MouseEvent",
-  "PageTransitionEvent",
-  "PointerEvent",
-  "PopStateEvent",
-  "ProgressEvent",
-  "PromiseRejectionEvent",
-  "SecurityPolicyViolationEvent",
-  "StorageEvent",
-  "SubmitEvent",
-  "TouchEvent",
-  "TransitionEvent",
-  "UiEvent",
-  "WheelEvent",
-
-  # HTML Element Types
-  "HtmlHtmlElement",
-  "HtmlBaseElement",
-  "HtmlHeadElement",
-  "HtmlLinkElement",
-  "HtmlMetaElement",
-  "HtmlStyleElement",
-  "HtmlTitleElement",
-  "HtmlBodyElement",
-  "HtmlHeadingElement",
-  "HtmlQuoteElement",
-  "HtmlDivElement",
-  "HtmlDListElement",
-  "HtmlHrElement",
-  "HtmlLiElement",
-  "HtmlOListElement",
-  "HtmlParagraphElement",
-  "HtmlPreElement",
-  "HtmlUListElement",
-  "HtmlAnchorElement",
-  "HtmlBrElement",
-  "HtmlDataElement",
-  "HtmlQuoteElement",
-  "HtmlSpanElement",
-  "HtmlTimeElement",
-  "HtmlAreaElement",
-  "HtmlAudioElement",
-  "HtmlImageElement",
-  "HtmlMapElement",
-  "HtmlTrackElement",
-  "HtmlVideoElement",
-  "HtmlEmbedElement",
-  "HtmlIFrameElement",
-  "HtmlObjectElement",
-  "HtmlParamElement",
-  "HtmlPictureElement",
-  "HtmlSourceElement",
-  "SvgElement",
-  "HtmlCanvasElement",
-  "HtmlScriptElement",
-  "HtmlModElement",
-  "HtmlTableCaptionElement",
-  "HtmlTableColElement",
-  "HtmlTableColElement",
-  "HtmlTableElement",
-  "HtmlTableSectionElement",
-  "HtmlTableCellElement",
-  "HtmlTableSectionElement",
-  "HtmlTableCellElement",
-  "HtmlTableSectionElement",
-  "HtmlTableRowElement",
-  "HtmlButtonElement",
-  "HtmlDataListElement",
-  "HtmlFieldSetElement",
-  "HtmlFormElement",
-  "HtmlInputElement",
-  "HtmlLabelElement",
-  "HtmlLegendElement",
-  "HtmlMeterElement",
-  "HtmlOptGroupElement",
-  "HtmlOutputElement",
-  "HtmlProgressElement",
-  "HtmlSelectElement",
-  "HtmlTextAreaElement",
-  "HtmlDetailsElement",
-  "HtmlDialogElement",
-  "HtmlMenuElement",
-  "HtmlSlotElement",
-  "HtmlTemplateElement",
-  "HtmlOptionElement",
-], workspace = true, default-features = true }
-drain_filter_polyfill = { workspace = true, default-features = true }
-indexmap = { workspace = true, default-features = true }
-rustc-hash = { workspace = true, default-features = true }
-futures = { workspace = true, default-features = true }
-parking_lot = { workspace = true, default-features = true }
-itertools = { workspace = true, default-features = true }
-send_wrapper = { workspace = true, default-features = true }
-linear-map = { workspace = true, default-features = true }
-sledgehammer_bindgen = { features = [
-  "web",
-], optional = true, workspace = true, default-features = true }
-sledgehammer_utils = { optional = true, workspace = true, default-features = true }
-tracing = { optional = true, workspace = true, default-features = true }
-serde = { optional = true, workspace = true, default-features = true }
-serde_json = { optional = true, workspace = true, default-features = true }
->>>>>>> 91fb315f
 
 [dev-dependencies]
-tokio-test = { workspace = true, default-features = true }
-tokio = { features = [
-  "rt",
-  "macros",
-], workspace = true, default-features = true }
+tokio-test = "0.4"
+tokio = { features = ["rt", "macros"], version = "1.46" }
 
 [build-dependencies]
-rustc_version = { workspace = true, default-features = true }
+rustc_version = "0.4"
 
 [features]
 tracing = ["dep:tracing"]
@@ -207,7 +48,7 @@
 
 [lints.rust]
 unexpected_cfgs = { level = "warn", check-cfg = [
-    'cfg(leptos_debuginfo)',
-    'cfg(erase_components)',
-    'cfg(rustc_nightly)',
+  'cfg(leptos_debuginfo)',
+  'cfg(erase_components)',
+  'cfg(rustc_nightly)',
 ] }