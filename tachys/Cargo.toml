--- conflicted
+++ resolved
@@ -11,12 +11,12 @@
 
 [dependencies]
 throw_error = "0.3.0"
-any_spawner = { version = "0.3.0-rc.3", optional = true }
+any_spawner = { version = "0.3.0", optional = true }
 either_of = "0.1.6"
 next_tuple = "0.1.0"
 or_poisoned = "0.1.0"
-reactive_graph = { version = "0.2.0-rc.3", optional = true }
-reactive_stores = { version = "0.2.0-rc.3", optional = true }
+reactive_graph = { version = "0.2.0", optional = true }
+reactive_stores = { version = "0.2.0", optional = true }
 oco_ref = { version = "0.2.0", optional = true }
 paste = "1.0"
 drain_filter_polyfill = "0.1.3"
@@ -42,12 +42,6 @@
 nightly = ["reactive_graph/nightly"]
 reactive_graph = ["dep:reactive_graph", "dep:any_spawner"]
 reactive_stores = ["reactive_graph", "dep:reactive_stores"]
-<<<<<<< HEAD
-=======
-sledgehammer = ["dep:sledgehammer_bindgen", "dep:sledgehammer_utils"]
-tracing = ["dep:tracing"]
-mark_branches = []
->>>>>>> 9b2e313d
 
 [package.metadata.cargo-all-features]
 denylist = ["tracing"]
