--- conflicted
+++ resolved
@@ -10,156 +10,16 @@
 edition = "2021"
 
 [dependencies]
-<<<<<<< HEAD
-throw_error = { git = "https://github.com/leptos-rs/leptos", rev = "7b8cd90a6ef113495d0efc5fb8676bd0694a7705" }
-any_spawner = { git = "https://github.com/leptos-rs/leptos", rev = "7b8cd90a6ef113495d0efc5fb8676bd0694a7705", optional = true }
-const_str_slice_concat = { git = "https://github.com/leptos-rs/leptos", rev = "7b8cd90a6ef113495d0efc5fb8676bd0694a7705" }
-either_of = { git = "https://github.com/leptos-rs/leptos", rev = "7b8cd90a6ef113495d0efc5fb8676bd0694a7705" }
-next_tuple = { git = "https://github.com/leptos-rs/leptos", rev = "7b8cd90a6ef113495d0efc5fb8676bd0694a7705" }
-or_poisoned = { git = "https://github.com/leptos-rs/leptos", rev = "7b8cd90a6ef113495d0efc5fb8676bd0694a7705" }
-reactive_graph = { git = "https://github.com/leptos-rs/leptos", rev = "7b8cd90a6ef113495d0efc5fb8676bd0694a7705", optional = true }
-oco_ref = { git = "https://github.com/leptos-rs/leptos", rev = "7b8cd90a6ef113495d0efc5fb8676bd0694a7705", optional = true }
+throw_error = "0.2.0-rc.1"
+any_spawner = { version = "0.1.1", optional = true }
+const_str_slice_concat = "0.1.0"
+either_of = "0.1.0"
+next_tuple = "0.1.0-rc.1"
+or_poisoned = "0.1.0"
+reactive_graph = { version = "0.1.0-rc.1", optional = true }
+oco_ref = { version = "0.2.0", optional = true }
 once_cell = "1.19"
 paste = "1.0"
-=======
-throw_error = { workspace = true }
-any_spawner = { workspace = true, optional = true }
-const_str_slice_concat = { workspace = true }
-either_of = { workspace = true }
-next_tuple = { workspace = true }
-or_poisoned = { workspace = true }
-reactive_graph = { workspace = true, optional = true }
-reactive_stores = { workspace = true, optional = true }
-slotmap = { version = "1.0", optional = true }
-oco_ref = { workspace = true, optional = true }
-once_cell = "1.20"
-paste = "1.0"
-wasm-bindgen = "0.2.95"
-html-escape = "0.2.13"
-js-sys = "0.3.72"
-web-sys = { version = "0.3.72", features = [
-  "Window",
-  "Document",
-  "HtmlElement",
-  "HtmlInputElement",
-  "Element",
-  "Event",
-  "console",
-  "Comment",
-  "Text",
-  "Node",
-  "HtmlTemplateElement",
-  "DocumentFragment",
-  "DomTokenList",
-  "CssStyleDeclaration",
-  "ShadowRoot",
-  "HtmlCollection",
-  "DomStringMap",
-
-  # Events we cast to in leptos_macro -- added here so we don't force users to import them
-  "AddEventListenerOptions",
-  "AnimationEvent",
-  "BeforeUnloadEvent",
-  "ClipboardEvent",
-  "CompositionEvent",
-  "CustomEvent",
-  "DeviceMotionEvent",
-  "DeviceOrientationEvent",
-  "DragEvent",
-  "ErrorEvent",
-  "Event",
-  "FocusEvent",
-  "GamepadEvent",
-  "HashChangeEvent",
-  "InputEvent",
-  "KeyboardEvent",
-  "MessageEvent",
-  "MouseEvent",
-  "PageTransitionEvent",
-  "PointerEvent",
-  "PopStateEvent",
-  "ProgressEvent",
-  "PromiseRejectionEvent",
-  "SecurityPolicyViolationEvent",
-  "StorageEvent",
-  "SubmitEvent",
-  "TouchEvent",
-  "TransitionEvent",
-  "UiEvent",
-  "WheelEvent",
-
-  # HTML Element Types
-  "HtmlHtmlElement",
-  "HtmlBaseElement",
-  "HtmlHeadElement",
-  "HtmlLinkElement",
-  "HtmlMetaElement",
-  "HtmlStyleElement",
-  "HtmlTitleElement",
-  "HtmlBodyElement",
-  "HtmlHeadingElement",
-  "HtmlQuoteElement",
-  "HtmlDivElement",
-  "HtmlDListElement",
-  "HtmlHrElement",
-  "HtmlLiElement",
-  "HtmlOListElement",
-  "HtmlParagraphElement",
-  "HtmlPreElement",
-  "HtmlUListElement",
-  "HtmlAnchorElement",
-  "HtmlBrElement",
-  "HtmlDataElement",
-  "HtmlQuoteElement",
-  "HtmlSpanElement",
-  "HtmlTimeElement",
-  "HtmlAreaElement",
-  "HtmlAudioElement",
-  "HtmlImageElement",
-  "HtmlMapElement",
-  "HtmlTrackElement",
-  "HtmlVideoElement",
-  "HtmlEmbedElement",
-  "HtmlIFrameElement",
-  "HtmlObjectElement",
-  "HtmlParamElement",
-  "HtmlPictureElement",
-  "HtmlSourceElement",
-  "SvgElement",
-  "HtmlCanvasElement",
-  "HtmlScriptElement",
-  "HtmlModElement",
-  "HtmlTableCaptionElement",
-  "HtmlTableColElement",
-  "HtmlTableColElement",
-  "HtmlTableElement",
-  "HtmlTableSectionElement",
-  "HtmlTableCellElement",
-  "HtmlTableSectionElement",
-  "HtmlTableCellElement",
-  "HtmlTableSectionElement",
-  "HtmlTableRowElement",
-  "HtmlButtonElement",
-  "HtmlDataListElement",
-  "HtmlFieldSetElement",
-  "HtmlFormElement",
-  "HtmlInputElement",
-  "HtmlLabelElement",
-  "HtmlLegendElement",
-  "HtmlMeterElement",
-  "HtmlOptGroupElement",
-  "HtmlOutputElement",
-  "HtmlProgressElement",
-  "HtmlSelectElement",
-  "HtmlTextAreaElement",
-  "HtmlDetailsElement",
-  "HtmlDialogElement",
-  "HtmlMenuElement",
-  "HtmlSlotElement",
-  "HtmlTemplateElement",
-  "HtmlOptionElement",
-] }
->>>>>>> 82526559
 drain_filter_polyfill = "0.1.3"
 indexmap = "2.6"
 rustc-hash = "2.0"
@@ -182,22 +42,4 @@
 reactive_graph = ["dep:reactive_graph", "dep:any_spawner"]
 
 [package.metadata.cargo-all-features]
-<<<<<<< HEAD
-denylist = ["tracing"]
-=======
-denylist = ["tracing", "sledgehammer"]
-skip_feature_sets = [
-  [
-    "ssr",
-    "hydrate",
-  ],
-  [
-    "hydrate",
-    "islands",
-  ],
-  [
-    "ssr",
-    "delegation",
-  ],
-]
->>>>>>> 82526559
+denylist = ["tracing"]