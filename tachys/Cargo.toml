[package]
name = "tachys"
version = "0.2.0-rc1"
authors = ["Greg Johnston"]
license = "MIT"
readme = "../README.md"
repository = "https://github.com/leptos-rs/leptos"
description = "Tools for building reactivity-agnostic, renderer-generic, statically-typed view trees for user interface libraries."
rust-version = "1.76"
edition = "2021"

[dependencies]
<<<<<<< HEAD
throw_error = "0.2.0"
any_spawner = { version = "0.2.0", optional = true }
either_of = "0.1.5"
next_tuple = "0.1.0"
or_poisoned = "0.1.0"
reactive_graph = { version = "0.1.7", optional = true }
oco_ref = { version = "0.2.0", optional = true }
paste = "1.0"
=======
throw_error = { workspace = true }
any_spawner = { workspace = true, optional = true }
const_str_slice_concat = { workspace = true }
either_of = { workspace = true }
next_tuple = { workspace = true }
or_poisoned = { workspace = true }
reactive_graph = { workspace = true, optional = true }
reactive_stores = { workspace = true, optional = true }
slotmap = { version = "1.0", optional = true }
oco_ref = { workspace = true, optional = true }
async-trait = "0.1.81"
once_cell = "1.20"
paste = "1.0"
erased = "0.1.2"
wasm-bindgen = { workspace = true }
html-escape = "0.2.13"
js-sys = "0.3.74"
web-sys = { version = "0.3.72", features = [
  "Window",
  "Document",
  "HtmlElement",
  "HtmlInputElement",
  "Element",
  "Event",
  "console",
  "Comment",
  "Text",
  "Node",
  "HtmlTemplateElement",
  "DocumentFragment",
  "DomTokenList",
  "CssStyleDeclaration",
  "ShadowRoot",
  "HtmlCollection",
  "DomStringMap",

  # Events we cast to in leptos_macro -- added here so we don't force users to import them
  "AddEventListenerOptions",
  "AnimationEvent",
  "BeforeUnloadEvent",
  "ClipboardEvent",
  "CompositionEvent",
  "CustomEvent",
  "DeviceMotionEvent",
  "DeviceOrientationEvent",
  "DragEvent",
  "ErrorEvent",
  "Event",
  "FocusEvent",
  "GamepadEvent",
  "HashChangeEvent",
  "InputEvent",
  "KeyboardEvent",
  "MessageEvent",
  "MouseEvent",
  "PageTransitionEvent",
  "PointerEvent",
  "PopStateEvent",
  "ProgressEvent",
  "PromiseRejectionEvent",
  "SecurityPolicyViolationEvent",
  "StorageEvent",
  "SubmitEvent",
  "TouchEvent",
  "TransitionEvent",
  "UiEvent",
  "WheelEvent",

  # HTML Element Types
  "HtmlHtmlElement",
  "HtmlBaseElement",
  "HtmlHeadElement",
  "HtmlLinkElement",
  "HtmlMetaElement",
  "HtmlStyleElement",
  "HtmlTitleElement",
  "HtmlBodyElement",
  "HtmlHeadingElement",
  "HtmlQuoteElement",
  "HtmlDivElement",
  "HtmlDListElement",
  "HtmlHrElement",
  "HtmlLiElement",
  "HtmlOListElement",
  "HtmlParagraphElement",
  "HtmlPreElement",
  "HtmlUListElement",
  "HtmlAnchorElement",
  "HtmlBrElement",
  "HtmlDataElement",
  "HtmlQuoteElement",
  "HtmlSpanElement",
  "HtmlTimeElement",
  "HtmlAreaElement",
  "HtmlAudioElement",
  "HtmlImageElement",
  "HtmlMapElement",
  "HtmlTrackElement",
  "HtmlVideoElement",
  "HtmlEmbedElement",
  "HtmlIFrameElement",
  "HtmlObjectElement",
  "HtmlParamElement",
  "HtmlPictureElement",
  "HtmlSourceElement",
  "SvgElement",
  "HtmlCanvasElement",
  "HtmlScriptElement",
  "HtmlModElement",
  "HtmlTableCaptionElement",
  "HtmlTableColElement",
  "HtmlTableColElement",
  "HtmlTableElement",
  "HtmlTableSectionElement",
  "HtmlTableCellElement",
  "HtmlTableSectionElement",
  "HtmlTableCellElement",
  "HtmlTableSectionElement",
  "HtmlTableRowElement",
  "HtmlButtonElement",
  "HtmlDataListElement",
  "HtmlFieldSetElement",
  "HtmlFormElement",
  "HtmlInputElement",
  "HtmlLabelElement",
  "HtmlLegendElement",
  "HtmlMeterElement",
  "HtmlOptGroupElement",
  "HtmlOutputElement",
  "HtmlProgressElement",
  "HtmlSelectElement",
  "HtmlTextAreaElement",
  "HtmlDetailsElement",
  "HtmlDialogElement",
  "HtmlMenuElement",
  "HtmlSlotElement",
  "HtmlTemplateElement",
  "HtmlOptionElement",
] }
>>>>>>> cf843a83
drain_filter_polyfill = "0.1.3"
indexmap = "2.6"
rustc-hash = "2.0"
futures = "0.3.31"
parking_lot = "0.12.3"
<<<<<<< HEAD
itertools = "0.14.0"
tracing = { version = "0.1.40", optional = true }
=======
itertools = { workspace = true }
send_wrapper = "0.6.0"
linear-map = "1.2"
sledgehammer_bindgen = { version = "0.6.0", features = [
  "web",
], optional = true }
sledgehammer_utils = { version = "0.3.1", optional = true }
tracing = { version = "0.1.41", optional = true }
serde = { version = "1", optional = true }
serde_json = { version = "1", optional = true }
>>>>>>> cf843a83

[dev-dependencies]
tokio-test = "0.4.4"
tokio = { version = "1.43", features = ["rt", "macros"] }

[build-dependencies]
rustc_version = "0.4.1"

[features]
<<<<<<< HEAD
tracing = ["dep:tracing"]
default = ["oco", "reactive_graph", "tracing"]             # enables event delegation
=======
default = ["testing"]
delegation = []                                                       # enables event delegation
error-hook = []
hydrate = []
islands = ["dep:serde", "dep:serde_json"]
ssr = []
>>>>>>> cf843a83
oco = ["dep:oco_ref"]
nightly = ["reactive_graph/nightly"]
reactive_graph = ["dep:reactive_graph", "dep:any_spawner"]

[package.metadata.cargo-all-features]
<<<<<<< HEAD
denylist = ["tracing"]
=======
denylist = ["tracing", "sledgehammer"]
skip_feature_sets = [
  [
    "ssr",
    "hydrate",
  ],
  [
    "hydrate",
    "islands",
  ],
  [
    "ssr",
    "delegation",
  ],
  [
    "nightly",
  ],
]
max_combination_size = 2

[lints.rust]
unexpected_cfgs = { level = "warn", check-cfg = [
  'cfg(leptos_debuginfo)',
  'cfg(erase_components)',
  'cfg(rustc_nightly)',
] }
>>>>>>> cf843a83
<|MERGE_RESOLUTION|>--- conflicted
+++ resolved
@@ -10,176 +10,23 @@
 edition = "2021"
 
 [dependencies]
-<<<<<<< HEAD
-throw_error = "0.2.0"
+throw_error = "0.3.0"
 any_spawner = { version = "0.2.0", optional = true }
-either_of = "0.1.5"
+either_of = "0.1.6"
 next_tuple = "0.1.0"
 or_poisoned = "0.1.0"
-reactive_graph = { version = "0.1.7", optional = true }
+reactive_graph = { version = "0.1.8", optional = true }
+reactive_stores = { version = "0.1.8", optional = true }
 oco_ref = { version = "0.2.0", optional = true }
 paste = "1.0"
-=======
-throw_error = { workspace = true }
-any_spawner = { workspace = true, optional = true }
-const_str_slice_concat = { workspace = true }
-either_of = { workspace = true }
-next_tuple = { workspace = true }
-or_poisoned = { workspace = true }
-reactive_graph = { workspace = true, optional = true }
-reactive_stores = { workspace = true, optional = true }
-slotmap = { version = "1.0", optional = true }
-oco_ref = { workspace = true, optional = true }
-async-trait = "0.1.81"
-once_cell = "1.20"
-paste = "1.0"
-erased = "0.1.2"
-wasm-bindgen = { workspace = true }
-html-escape = "0.2.13"
-js-sys = "0.3.74"
-web-sys = { version = "0.3.72", features = [
-  "Window",
-  "Document",
-  "HtmlElement",
-  "HtmlInputElement",
-  "Element",
-  "Event",
-  "console",
-  "Comment",
-  "Text",
-  "Node",
-  "HtmlTemplateElement",
-  "DocumentFragment",
-  "DomTokenList",
-  "CssStyleDeclaration",
-  "ShadowRoot",
-  "HtmlCollection",
-  "DomStringMap",
-
-  # Events we cast to in leptos_macro -- added here so we don't force users to import them
-  "AddEventListenerOptions",
-  "AnimationEvent",
-  "BeforeUnloadEvent",
-  "ClipboardEvent",
-  "CompositionEvent",
-  "CustomEvent",
-  "DeviceMotionEvent",
-  "DeviceOrientationEvent",
-  "DragEvent",
-  "ErrorEvent",
-  "Event",
-  "FocusEvent",
-  "GamepadEvent",
-  "HashChangeEvent",
-  "InputEvent",
-  "KeyboardEvent",
-  "MessageEvent",
-  "MouseEvent",
-  "PageTransitionEvent",
-  "PointerEvent",
-  "PopStateEvent",
-  "ProgressEvent",
-  "PromiseRejectionEvent",
-  "SecurityPolicyViolationEvent",
-  "StorageEvent",
-  "SubmitEvent",
-  "TouchEvent",
-  "TransitionEvent",
-  "UiEvent",
-  "WheelEvent",
-
-  # HTML Element Types
-  "HtmlHtmlElement",
-  "HtmlBaseElement",
-  "HtmlHeadElement",
-  "HtmlLinkElement",
-  "HtmlMetaElement",
-  "HtmlStyleElement",
-  "HtmlTitleElement",
-  "HtmlBodyElement",
-  "HtmlHeadingElement",
-  "HtmlQuoteElement",
-  "HtmlDivElement",
-  "HtmlDListElement",
-  "HtmlHrElement",
-  "HtmlLiElement",
-  "HtmlOListElement",
-  "HtmlParagraphElement",
-  "HtmlPreElement",
-  "HtmlUListElement",
-  "HtmlAnchorElement",
-  "HtmlBrElement",
-  "HtmlDataElement",
-  "HtmlQuoteElement",
-  "HtmlSpanElement",
-  "HtmlTimeElement",
-  "HtmlAreaElement",
-  "HtmlAudioElement",
-  "HtmlImageElement",
-  "HtmlMapElement",
-  "HtmlTrackElement",
-  "HtmlVideoElement",
-  "HtmlEmbedElement",
-  "HtmlIFrameElement",
-  "HtmlObjectElement",
-  "HtmlParamElement",
-  "HtmlPictureElement",
-  "HtmlSourceElement",
-  "SvgElement",
-  "HtmlCanvasElement",
-  "HtmlScriptElement",
-  "HtmlModElement",
-  "HtmlTableCaptionElement",
-  "HtmlTableColElement",
-  "HtmlTableColElement",
-  "HtmlTableElement",
-  "HtmlTableSectionElement",
-  "HtmlTableCellElement",
-  "HtmlTableSectionElement",
-  "HtmlTableCellElement",
-  "HtmlTableSectionElement",
-  "HtmlTableRowElement",
-  "HtmlButtonElement",
-  "HtmlDataListElement",
-  "HtmlFieldSetElement",
-  "HtmlFormElement",
-  "HtmlInputElement",
-  "HtmlLabelElement",
-  "HtmlLegendElement",
-  "HtmlMeterElement",
-  "HtmlOptGroupElement",
-  "HtmlOutputElement",
-  "HtmlProgressElement",
-  "HtmlSelectElement",
-  "HtmlTextAreaElement",
-  "HtmlDetailsElement",
-  "HtmlDialogElement",
-  "HtmlMenuElement",
-  "HtmlSlotElement",
-  "HtmlTemplateElement",
-  "HtmlOptionElement",
-] }
->>>>>>> cf843a83
 drain_filter_polyfill = "0.1.3"
 indexmap = "2.6"
 rustc-hash = "2.0"
 futures = "0.3.31"
 parking_lot = "0.12.3"
-<<<<<<< HEAD
 itertools = "0.14.0"
 tracing = { version = "0.1.40", optional = true }
-=======
-itertools = { workspace = true }
-send_wrapper = "0.6.0"
-linear-map = "1.2"
-sledgehammer_bindgen = { version = "0.6.0", features = [
-  "web",
-], optional = true }
-sledgehammer_utils = { version = "0.3.1", optional = true }
-tracing = { version = "0.1.41", optional = true }
-serde = { version = "1", optional = true }
-serde_json = { version = "1", optional = true }
->>>>>>> cf843a83
+erased = "0.1.2"
 
 [dev-dependencies]
 tokio-test = "0.4.4"
@@ -189,49 +36,19 @@
 rustc_version = "0.4.1"
 
 [features]
-<<<<<<< HEAD
 tracing = ["dep:tracing"]
-default = ["oco", "reactive_graph", "tracing"]             # enables event delegation
-=======
-default = ["testing"]
-delegation = []                                                       # enables event delegation
-error-hook = []
-hydrate = []
-islands = ["dep:serde", "dep:serde_json"]
-ssr = []
->>>>>>> cf843a83
+default = ["oco", "reactive_graph", "tracing", "reactive_stores"]
 oco = ["dep:oco_ref"]
 nightly = ["reactive_graph/nightly"]
 reactive_graph = ["dep:reactive_graph", "dep:any_spawner"]
+reactive_stores = ["reactive_graph", "dep:reactive_stores"]
 
 [package.metadata.cargo-all-features]
-<<<<<<< HEAD
 denylist = ["tracing"]
-=======
-denylist = ["tracing", "sledgehammer"]
-skip_feature_sets = [
-  [
-    "ssr",
-    "hydrate",
-  ],
-  [
-    "hydrate",
-    "islands",
-  ],
-  [
-    "ssr",
-    "delegation",
-  ],
-  [
-    "nightly",
-  ],
-]
-max_combination_size = 2
 
 [lints.rust]
 unexpected_cfgs = { level = "warn", check-cfg = [
-  'cfg(leptos_debuginfo)',
-  'cfg(erase_components)',
-  'cfg(rustc_nightly)',
-] }
->>>>>>> cf843a83
+    'cfg(leptos_debuginfo)',
+    'cfg(erase_components)',
+    'cfg(rustc_nightly)',
+] }