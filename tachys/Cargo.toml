--- conflicted
+++ resolved
@@ -10,31 +10,13 @@
 edition = "2021"
 
 [dependencies]
-<<<<<<< HEAD
 throw_error = "0.2.0"
 any_spawner = { version = "0.2.0", optional = true }
-const_str_slice_concat = "0.1.0"
-either_of = "0.1.2"
+either_of = "0.1.5"
 next_tuple = "0.1.0"
 or_poisoned = "0.1.0"
-reactive_graph = { version = "0.1.4", optional = true }
+reactive_graph = { version = "0.1.5", optional = true }
 oco_ref = { version = "0.2.0", optional = true }
-once_cell = "1.19"
-=======
-throw_error = { workspace = true }
-any_spawner = { workspace = true, optional = true }
-const_str_slice_concat = { workspace = true }
-either_of = { workspace = true }
-next_tuple = { workspace = true }
-or_poisoned = { workspace = true }
-reactive_graph = { workspace = true, optional = true }
-reactive_stores = { workspace = true, optional = true }
-slotmap = { version = "1.0", optional = true }
-oco_ref = { workspace = true, optional = true }
-async-trait = "0.1.81"
-dyn-clone = "1.0.17"
-once_cell = "1.20"
->>>>>>> 1dcc5838
 paste = "1.0"
 drain_filter_polyfill = "0.1.3"
 indexmap = "2.6"
@@ -42,8 +24,6 @@
 futures = "0.3.31"
 parking_lot = "0.12.3"
 itertools = "0.13.0"
-send_wrapper = "0.6.0"
-linear-map = "1.2"
 tracing = { version = "0.1.40", optional = true }
 
 [dev-dependencies]
@@ -58,10 +38,4 @@
 reactive_graph = ["dep:reactive_graph", "dep:any_spawner"]
 
 [package.metadata.cargo-all-features]
-denylist = ["tracing"]
-
-[lints.rust]
-unexpected_cfgs = { level = "warn", check-cfg = [
-  'cfg(leptos_debuginfo)',
-  'cfg(erase_components)',
-] }+denylist = ["tracing"]