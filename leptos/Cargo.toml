[package]
name = "leptos"
version = { workspace = true }
authors = ["Greg Johnston"]
license = "MIT"
repository = "https://github.com/leptos-rs/leptos"
description = "Leptos is a full-stack, isomorphic Rust web framework leveraging fine-grained reactivity to build declarative user interfaces."
readme = "../README.md"
rust-version.workspace = true
edition.workspace = true

[dependencies]
throw_error = { workspace = true }
any_spawner = { workspace = true, features = [
  "wasm-bindgen",
  "futures-executor",
] }
base64 = { optional = true, workspace = true, default-features = true }
cfg-if = { workspace = true, default-features = true }
hydration_context = { workspace = true }
either_of = { workspace = true }
leptos_dom = { workspace = true }
leptos_hot_reload = { workspace = true }
leptos_macro = { workspace = true }
leptos_server = { workspace = true, features = ["tachys"] }
leptos_config = { workspace = true }
leptos-spin-macro = { version = "0.2.0", optional = true }
oco_ref = { workspace = true }
or_poisoned = { workspace = true }
paste = { workspace = true, default-features = true }
rand = { version = "0.9.1", optional = true }
# NOTE: While not used directly, `getrandom`'s `wasm_js` feature is needed when `rand` is used on WASM to
#       avoid a compilation error
getrandom = { version = "0.3.3", optional = true }
reactive_graph = { workspace = true, features = ["serde"] }
rustc-hash = { workspace = true, default-features = true }
tachys = { workspace = true, features = [
  "reactive_graph",
  "reactive_stores",
  "oco",
] }
thiserror = { workspace = true, default-features = true }
tracing = { optional = true, workspace = true, default-features = true }
typed-builder = { workspace = true, default-features = true }
typed-builder-macro = "0.21.0"
serde = { workspace = true, default-features = true }
serde_json = { optional = true, workspace = true, default-features = true }
server_fn = { workspace = true, features = ["form-redirects", "browser"] }
web-sys = { features = [
  "ShadowRoot",
  "ShadowRootInit",
  "ShadowRootMode",
<<<<<<< HEAD
] }
wasm-bindgen = { workspace = true }
serde_qs = "0.14.0"
slotmap = "1.0"
futures = "0.3.31"
send_wrapper = "0.6.0"
wasm_split.workspace = true
=======
], workspace = true, default-features = true }
wasm-bindgen = { workspace = true, default-features = true }
serde_qs = { workspace = true, default-features = true }
slotmap = { workspace = true, default-features = true }
futures = { workspace = true, default-features = true }
send_wrapper = { workspace = true, default-features = true }
>>>>>>> 3903867f

[features]
hydration = [
  "reactive_graph/hydration",
  "leptos_server/hydration",
  "hydration_context/browser",
  "leptos_dom/hydration",
]
csr = ["leptos_macro/csr", "reactive_graph/effects", "getrandom?/wasm_js"]
hydrate = [
  "leptos_macro/hydrate",
  "hydration",
  "tachys/hydrate",
  "reactive_graph/effects",
  "getrandom?/wasm_js",
]
default-tls = ["server_fn/default-tls"]
rustls = ["server_fn/rustls"]
ssr = [
  "leptos_macro/ssr",
  "leptos_server/ssr",
  "server_fn/ssr",
  "hydration",
  "tachys/ssr",
]
nightly = ["leptos_macro/nightly", "reactive_graph/nightly", "tachys/nightly"]
rkyv = ["server_fn/rkyv", "leptos_server/rkyv"]
tracing = [
  "dep:tracing",
  "reactive_graph/tracing",
  "tachys/tracing",
  "leptos_macro/tracing",
  "leptos_dom/tracing",
  "leptos_server/tracing",
]
nonce = ["base64", "rand", "dep:getrandom"]
spin = ["leptos-spin-macro"]
islands = ["leptos_macro/islands", "dep:serde_json"]
trace-component-props = [
  "leptos_macro/trace-component-props",
  "leptos_dom/trace-component-props",
]
delegation = ["tachys/delegation"]
islands-router = ["tachys/mark_branches"]

[build-dependencies]
rustc_version = { workspace = true, default-features = true }

# Having an erasure feature rather than normal --cfg erase_components for the proc macro crate is a workaround for this rust issue:
# https://github.com/rust-lang/cargo/issues/4423
# TLDR proc macros will ignore RUSTFLAGS when --target is specified on the cargo command.
# This works around the issue by the non proc-macro crate which does see RUSTFLAGS enabling the replacement feature on the proc-macro crate, which wouldn't.
# This is automatic as long as the leptos crate is depended upon,
# downstream usage should never manually enable this feature.
[target.'cfg(erase_components)'.dependencies]
leptos_macro = { workspace = true, features = ["__internal_erase_components"] }

[package.metadata.cargo-all-features]
denylist = [
  "tracing",
  "template_macro",
  "rustls",
  "default-tls",
  "wasm-bindgen",
  "rkyv",                  # was causing clippy issues on nightly
  "trace-component-props",
  "spin",
  "islands",
]
skip_feature_sets = [
  ["csr", "ssr"],
  ["csr", "hydrate"],
  ["ssr", "hydrate"],
  ["serde", "serde-lite"],
  ["serde-lite", "miniserde"],
  ["serde", "miniserde"],
  ["serde", "rkyv"],
  ["miniserde", "rkyv"],
  ["serde-lite", "rkyv"],
  ["default-tls", "rustls"],
  # do not test against nightly feature alone
  ["nightly"],
]
max_combination_size = 2

[package.metadata.docs.rs]
rustdoc-args = ["--generate-link-to-definition"]

[lints.rust]
unexpected_cfgs = { level = "warn", check-cfg = [
  'cfg(leptos_debuginfo)',
  'cfg(rustc_nightly)',
] }<|MERGE_RESOLUTION|>--- conflicted
+++ resolved
@@ -50,22 +50,13 @@
   "ShadowRoot",
   "ShadowRootInit",
   "ShadowRootMode",
-<<<<<<< HEAD
-] }
-wasm-bindgen = { workspace = true }
-serde_qs = "0.14.0"
-slotmap = "1.0"
-futures = "0.3.31"
-send_wrapper = "0.6.0"
-wasm_split.workspace = true
-=======
 ], workspace = true, default-features = true }
 wasm-bindgen = { workspace = true, default-features = true }
 serde_qs = { workspace = true, default-features = true }
 slotmap = { workspace = true, default-features = true }
 futures = { workspace = true, default-features = true }
 send_wrapper = { workspace = true, default-features = true }
->>>>>>> 3903867f
+wasm_split.workspace = true
 
 [features]
 hydration = [
