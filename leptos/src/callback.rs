//! Callbacks define a standard way to store functions and closures. They are useful
//! for component properties, because they can be used to define optional callback functions,
//! which generic props don’t support.
//!
//! # Usage
//! Callbacks can be created manually from any function or closure, but the easiest way
//! to create them is to use `#[prop(into)]]` when defining a component.
//! ```
//! use leptos::prelude::*;
//!
//! #[component]
//! fn MyComponent(
//!     #[prop(into)] render_number: Callback<(i32,), String>,
//! ) -> impl IntoView {
//!     view! {
//!         <div>
//!             {render_number.run((1,))}
//!             // callbacks can be called multiple times
//!             {render_number.run((42,))}
//!         </div>
//!     }
//! }
//! // you can pass a closure directly as `render_number`
//! fn test() -> impl IntoView {
//!     view! {
//!         <MyComponent render_number=|x: i32| x.to_string()/>
//!     }
//! }
//! ```
//!
//! *Notes*:
//! - The `render_number` prop can receive any type that implements `Fn(i32) -> String`.
//! - Callbacks are most useful when you want optional generic props.
//! - All callbacks implement the [`Callable`](leptos::callback::Callable) trait, and can be invoked with `my_callback.run(input)`.
//! - The callback types implement [`Copy`], so they can easily be moved into and out of other closures, just like signals.
//!
//! # Types
//! This modules implements 2 callback types:
//! - [`Callback`](leptos::callback::Callback)
//! - [`UnsyncCallback`](leptos::callback::UnsyncCallback)
//!
//! Use `SyncCallback` if the function is not `Sync` and `Send`.

use reactive_graph::{
    owner::{LocalStorage, StoredValue},
    traits::{Dispose, WithValue},
};
use std::{fmt, rc::Rc, sync::Arc};

/// A wrapper trait for calling callbacks.
pub trait Callable<In: 'static, Out: 'static = ()> {
    /// calls the callback with the specified argument.
    ///
    /// Returns None if the callback has been disposed
    fn try_run(&self, input: In) -> Option<Out>;
    /// calls the callback with the specified argument.
    ///
    /// # Panics
    /// Panics if you try to run a callback that has been disposed
    fn run(&self, input: In) -> Out;
}

/// A callback type that is not required to be `Send + Sync`.
pub struct UnsyncCallback<In: 'static, Out: 'static = ()>(
    StoredValue<Rc<dyn Fn(In) -> Out>, LocalStorage>,
);

impl<In> fmt::Debug for UnsyncCallback<In> {
    fn fmt(&self, fmt: &mut fmt::Formatter<'_>) -> Result<(), fmt::Error> {
        fmt.write_str("Callback")
    }
}

impl<In, Out> Copy for UnsyncCallback<In, Out> {}

impl<In, Out> Clone for UnsyncCallback<In, Out> {
    fn clone(&self) -> Self {
        *self
    }
}

impl<In, Out> Dispose for UnsyncCallback<In, Out> {
    fn dispose(self) {
        self.0.dispose();
    }
}

impl<In, Out> UnsyncCallback<In, Out> {
    /// Creates a new callback from the given function.
    pub fn new<F>(f: F) -> UnsyncCallback<In, Out>
    where
        F: Fn(In) -> Out + 'static,
    {
        Self(StoredValue::new_local(Rc::new(f)))
    }

    /// Returns `true` if both callbacks wrap the same underlying function pointer.
    #[inline]
    pub fn matches(&self, other: &Self) -> bool {
        self.0.with_value(|self_value| {
            other
                .0
                .with_value(|other_value| Rc::ptr_eq(self_value, other_value))
        })
    }
}

impl<In: 'static, Out: 'static> Callable<In, Out> for UnsyncCallback<In, Out> {
    fn try_run(&self, input: In) -> Option<Out> {
        self.0.try_with_value(|fun| fun(input))
    }

    fn run(&self, input: In) -> Out {
        self.0.with_value(|fun| fun(input))
    }
}

macro_rules! impl_unsync_callable_from_fn {
    ($($arg:ident),*) => {
        impl<F, $($arg,)* T, Out> From<F> for UnsyncCallback<($($arg,)*), Out>
        where
            F: Fn($($arg),*) -> T + 'static,
            T: Into<Out> + 'static,
            $($arg: 'static,)*
        {
            fn from(f: F) -> Self {
                paste::paste!(
                    Self::new(move |($([<$arg:lower>],)*)| f($([<$arg:lower>]),*).into())
                )
            }
        }
    };
}

impl_unsync_callable_from_fn!();
impl_unsync_callable_from_fn!(P1);
impl_unsync_callable_from_fn!(P1, P2);
impl_unsync_callable_from_fn!(P1, P2, P3);
impl_unsync_callable_from_fn!(P1, P2, P3, P4);
impl_unsync_callable_from_fn!(P1, P2, P3, P4, P5);
impl_unsync_callable_from_fn!(P1, P2, P3, P4, P5, P6);
impl_unsync_callable_from_fn!(P1, P2, P3, P4, P5, P6, P7);
impl_unsync_callable_from_fn!(P1, P2, P3, P4, P5, P6, P7, P8);
impl_unsync_callable_from_fn!(P1, P2, P3, P4, P5, P6, P7, P8, P9);
impl_unsync_callable_from_fn!(P1, P2, P3, P4, P5, P6, P7, P8, P9, P10);
impl_unsync_callable_from_fn!(P1, P2, P3, P4, P5, P6, P7, P8, P9, P10, P11);
impl_unsync_callable_from_fn!(
    P1, P2, P3, P4, P5, P6, P7, P8, P9, P10, P11, P12
);

/// Callbacks define a standard way to store functions and closures.
///
/// # Example
/// ```
/// # use leptos::prelude::*;
/// # use leptos::callback::{Callable, Callback};
/// #[component]
/// fn MyComponent(
///     #[prop(into)] render_number: Callback<(i32,), String>,
/// ) -> impl IntoView {
///     view! {
///         <div>
///             {render_number.run((42,))}
///         </div>
///     }
/// }
///
/// fn test() -> impl IntoView {
///     view! {
///         <MyComponent render_number=move |x: i32| x.to_string()/>
///     }
/// }
/// ```
pub struct Callback<In, Out = ()>(
    StoredValue<Arc<dyn Fn(In) -> Out + Send + Sync>>,
)
where
    In: 'static,
    Out: 'static;

impl<In, Out> fmt::Debug for Callback<In, Out> {
    fn fmt(&self, fmt: &mut fmt::Formatter<'_>) -> Result<(), fmt::Error> {
        fmt.write_str("SyncCallback")
    }
}

impl<In, Out> Callable<In, Out> for Callback<In, Out> {
    fn try_run(&self, input: In) -> Option<Out> {
        self.0.try_with_value(|fun| fun(input))
    }

    fn run(&self, input: In) -> Out {
        self.0.with_value(|f| f(input))
    }
}

impl<In, Out> Clone for Callback<In, Out> {
    fn clone(&self) -> Self {
        *self
    }
}

impl<In, Out> Dispose for Callback<In, Out> {
    fn dispose(self) {
        self.0.dispose();
    }
}

impl<In, Out> Copy for Callback<In, Out> {}

macro_rules! impl_callable_from_fn {
    ($($arg:ident),*) => {
        impl<F, $($arg,)* T, Out> From<F> for Callback<($($arg,)*), Out>
        where
            F: Fn($($arg),*) -> T + Send + Sync + 'static,
            T: Into<Out> + 'static,
            $($arg: Send + Sync + 'static,)*
        {
            fn from(f: F) -> Self {
                paste::paste!(
                    Self::new(move |($([<$arg:lower>],)*)| f($([<$arg:lower>]),*).into())
                )
            }
        }
    };
}

impl_callable_from_fn!();
impl_callable_from_fn!(P1);
impl_callable_from_fn!(P1, P2);
impl_callable_from_fn!(P1, P2, P3);
impl_callable_from_fn!(P1, P2, P3, P4);
impl_callable_from_fn!(P1, P2, P3, P4, P5);
impl_callable_from_fn!(P1, P2, P3, P4, P5, P6);
impl_callable_from_fn!(P1, P2, P3, P4, P5, P6, P7);
impl_callable_from_fn!(P1, P2, P3, P4, P5, P6, P7, P8);
impl_callable_from_fn!(P1, P2, P3, P4, P5, P6, P7, P8, P9);
impl_callable_from_fn!(P1, P2, P3, P4, P5, P6, P7, P8, P9, P10);
impl_callable_from_fn!(P1, P2, P3, P4, P5, P6, P7, P8, P9, P10, P11);
impl_callable_from_fn!(P1, P2, P3, P4, P5, P6, P7, P8, P9, P10, P11, P12);

impl<In: 'static, Out: 'static> Callback<In, Out> {
    /// Creates a new callback from the given function.
    pub fn new<F>(fun: F) -> Self
    where
        F: Fn(In) -> Out + Send + Sync + 'static,
    {
        Self(StoredValue::new(Arc::new(fun)))
    }

    /// Returns `true` if both callbacks wrap the same underlying function pointer.
    #[inline]
    pub fn matches(&self, other: &Self) -> bool {
        self.0
            .try_with_value(|self_value| {
                other.0.try_with_value(|other_value| {
                    Arc::ptr_eq(self_value, other_value)
                })
            })
            .flatten()
            .unwrap_or(false)
    }
}

#[cfg(test)]
mod tests {
    use super::Callable;
    use crate::callback::{Callback, UnsyncCallback};
    use reactive_graph::traits::Dispose;

    struct NoClone {}

    #[test]
    fn clone_callback() {
        let callback = Callback::new(move |_no_clone: NoClone| NoClone {});
        let _cloned = callback;
    }

    #[test]
    fn clone_unsync_callback() {
        let callback =
            UnsyncCallback::new(move |_no_clone: NoClone| NoClone {});
        let _cloned = callback;
    }

    #[test]
    fn runback_from() {
        let _callback: Callback<(), String> = (|| "test").into();
        let _callback: Callback<(i32, String), String> =
            (|num, s| format!("{num} {s}")).into();
    }

    #[test]
    fn sync_callback_from() {
        let _callback: UnsyncCallback<(), String> = (|| "test").into();
        let _callback: UnsyncCallback<(i32, String), String> =
            (|num, s| format!("{num} {s}")).into();
    }

    #[test]
<<<<<<< HEAD
    fn sync_callback_try_run() {
        let callback = Callback::new(move |arg| arg);
        assert_eq!(callback.try_run((0,)), Some((0,)));
        callback.dispose();
        assert_eq!(callback.try_run((0,)), None);
    }

    #[test]
    fn unsync_callback_try_run() {
        let callback = UnsyncCallback::new(move |arg| arg);
        assert_eq!(callback.try_run((0,)), Some((0,)));
        callback.dispose();
        assert_eq!(callback.try_run((0,)), None);
=======
    fn callback_matches_same() {
        let callback1 = Callback::new(|x: i32| x * 2);
        let callback2 = callback1.clone();
        assert!(callback1.matches(&callback2));
    }

    #[test]
    fn callback_matches_different() {
        let callback1 = Callback::new(|x: i32| x * 2);
        let callback2 = Callback::new(|x: i32| x + 1);
        assert!(!callback1.matches(&callback2));
    }

    #[test]
    fn unsync_callback_matches_same() {
        let callback1 = UnsyncCallback::new(|x: i32| x * 2);
        let callback2 = callback1.clone();
        assert!(callback1.matches(&callback2));
    }

    #[test]
    fn unsync_callback_matches_different() {
        let callback1 = UnsyncCallback::new(|x: i32| x * 2);
        let callback2 = UnsyncCallback::new(|x: i32| x + 1);
        assert!(!callback1.matches(&callback2));
>>>>>>> 1ff373db
    }
}<|MERGE_RESOLUTION|>--- conflicted
+++ resolved
@@ -298,7 +298,6 @@
     }
 
     #[test]
-<<<<<<< HEAD
     fn sync_callback_try_run() {
         let callback = Callback::new(move |arg| arg);
         assert_eq!(callback.try_run((0,)), Some((0,)));
@@ -312,7 +311,8 @@
         assert_eq!(callback.try_run((0,)), Some((0,)));
         callback.dispose();
         assert_eq!(callback.try_run((0,)), None);
-=======
+
+    #[test]
     fn callback_matches_same() {
         let callback1 = Callback::new(|x: i32| x * 2);
         let callback2 = callback1.clone();
@@ -338,6 +338,5 @@
         let callback1 = UnsyncCallback::new(|x: i32| x * 2);
         let callback2 = UnsyncCallback::new(|x: i32| x + 1);
         assert!(!callback1.matches(&callback2));
->>>>>>> 1ff373db
     }
 }