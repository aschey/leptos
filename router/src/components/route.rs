use std::{borrow::Cow, rc::Rc};

use leptos::*;
<<<<<<< HEAD
=======
use leptos::typed_builder::*;
>>>>>>> a68d276c

use crate::{
    matching::{resolve_path, PathMatch, RouteDefinition, RouteMatch},
    ParamsMap, RouterContext,
};

/// Describes a portion of the nested layout of the app, specifying the route it should match,
/// the element it should display, and data that should be loaded alongside the route.
#[component(transparent)]
pub fn Route<E, F>(
    cx: Scope,
    /// The path fragment that this route should match. This can be static (`users`),
    /// include a parameter (`:id`) or an optional parameter (`:id?`), or match a
    /// wildcard (`user/*any`).
    path: &'static str,
    /// The view that should be shown when this route is matched. This can be any function
    /// that takes a [Scope] and returns an [Element] (like `|cx| view! { cx, <p>"Show this"</p> })`
    /// or `|cx| view! { cx, <MyComponent/>` } or even, for a component with no props, `MyComponent`).
    view: F,
    /// `children` may be empty or include nested routes.
    #[prop(optional)]
    children: Option<Box<dyn Fn(Scope) -> Fragment>>,
) -> impl IntoView
where
    E: IntoView,
    F: Fn(Scope) -> E + 'static,
{
    let children = children
        .map(|children| {
            children(cx)
                .as_children()
                .iter()
                .filter_map(|child| {
                    child
                        .as_transparent()
                        .and_then(|t| t.downcast_ref::<RouteDefinition>())
                })
                .cloned()
                .collect::<Vec<_>>()
        })
        .unwrap_or_default();
    RouteDefinition {
        path,
        children,
        view: Rc::new(move |cx| view(cx).into_view(cx)),
    }
}

impl IntoView for RouteDefinition {
    fn into_view(self, cx: Scope) -> View {
        Transparent::new(self).into_view(cx)
    }
}

/// Context type that contains information about the current, matched route.
#[derive(Debug, Clone, PartialEq)]
pub struct RouteContext {
    inner: Rc<RouteContextInner>,
}

impl RouteContext {
    pub(crate) fn new(
        cx: Scope,
        router: &RouterContext,
        child: impl Fn() -> Option<RouteContext> + 'static,
        matcher: impl Fn() -> Option<RouteMatch> + 'static,
    ) -> Option<Self> {
        let base = router.base();
        let base = base.path();
        let RouteMatch { path_match, route } = matcher()?;
        let PathMatch { path, .. } = path_match;
        let RouteDefinition { view: element, .. } = route.key;
        let params = create_memo(cx, move |_| {
            matcher()
                .map(|matched| matched.path_match.params)
                .unwrap_or_default()
        });

        Some(Self {
            inner: Rc::new(RouteContextInner {
                cx,
                base_path: base.to_string(),
                child: Box::new(child),
                path,
                original_path: route.original_path.to_string(),
                params,
                outlet: Box::new(move || Some(element(cx))),
            }),
        })
    }

    /// Returns the reactive scope of the current route.
    pub fn cx(&self) -> Scope {
        self.inner.cx
    }

    /// Returns the URL path of the current route,
    /// including param values in their places.
    ///
    /// e.g., this will return `/article/0` rather than `/article/:id`.
    /// For the opposite behavior, see [RouteContext::original_path].
    pub fn path(&self) -> &str {
        &self.inner.path
    }

    /// Returns the original URL path of the current route,
    /// with the param name rather than the matched parameter itself.
    ///
    /// e.g., this will return `/article/:id` rather than `/article/0`
    /// For the opposite behavior, see [RouteContext::path].
    pub fn original_path(&self) -> &str {
        &self.inner.original_path
    }

    /// A reactive wrapper for the route parameters that are currently matched.
    pub fn params(&self) -> Memo<ParamsMap> {
        self.inner.params
    }

    pub(crate) fn base(cx: Scope, path: &str, fallback: Option<fn() -> View>) -> Self {
        Self {
            inner: Rc::new(RouteContextInner {
                cx,
                base_path: path.to_string(),
                child: Box::new(|| None),
                path: path.to_string(),
                original_path: path.to_string(),
                params: create_memo(cx, |_| ParamsMap::new()),
                outlet: Box::new(move || fallback.map(|f| f().into_view(cx))),
            }),
        }
    }

    /// Resolves a relative route, relative to the current route's path.
    pub fn resolve_path<'a>(&'a self, to: &'a str) -> Option<Cow<'a, str>> {
        resolve_path(&self.inner.base_path, to, Some(&self.inner.path))
    }

    /// The nested child route, if any.
    pub fn child(&self) -> Option<RouteContext> {
        (self.inner.child)()
    }

    /// The view associated with the current route.
    pub fn outlet(&self) -> impl IntoView {
        (self.inner.outlet)()
    }
}

pub(crate) struct RouteContextInner {
    cx: Scope,
    base_path: String,
    pub(crate) child: Box<dyn Fn() -> Option<RouteContext>>,
    pub(crate) path: String,
    pub(crate) original_path: String,
    pub(crate) params: Memo<ParamsMap>,
    pub(crate) outlet: Box<dyn Fn() -> Option<View>>,
}

impl PartialEq for RouteContextInner {
    fn eq(&self, other: &Self) -> bool {
        self.cx == other.cx
            && self.base_path == other.base_path
            && self.path == other.path
            && self.original_path == other.original_path
            && self.params == other.params
    }
}

impl std::fmt::Debug for RouteContextInner {
    fn fmt(&self, f: &mut std::fmt::Formatter<'_>) -> std::fmt::Result {
        f.debug_struct("RouteContextInner")
            .field("path", &self.path)
            .field("ParamsMap", &self.params)
            .field("child", &(self.child)())
            .finish()
    }
}<|MERGE_RESOLUTION|>--- conflicted
+++ resolved
@@ -1,10 +1,6 @@
 use std::{borrow::Cow, rc::Rc};
 
 use leptos::*;
-<<<<<<< HEAD
-=======
-use leptos::typed_builder::*;
->>>>>>> a68d276c
 
 use crate::{
     matching::{resolve_path, PathMatch, RouteDefinition, RouteMatch},
@@ -106,6 +102,11 @@
     ///
     /// e.g., this will return `/article/0` rather than `/article/:id`.
     /// For the opposite behavior, see [RouteContext::original_path].
+    /// Returns the URL path of the current route,
+    /// including param values in their places.
+    ///
+    /// e.g., this will return `/article/0` rather than `/article/:id`.
+    /// For the opposite behavior, see [RouteContext::original_path].
     pub fn path(&self) -> &str {
         &self.inner.path
     }
