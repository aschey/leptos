[workspace]
resolver = "2"
members = [
  # utilities
  "oco",
  "any_spawner",
  "const_str_slice_concat",
  "either_of",
  "next_tuple",
  "oco",
  "or_poisoned",

  # core
  "hydration_context",
  "leptos",
  "leptos_dom",
  "leptos_config",
  "leptos_hot_reload",
  "leptos_macro",
  "leptos_server",
  "reactive_graph",
  "reactive_stores",
  "reactive_stores_macro",
  "server_fn",
  "server_fn_macro",
  "server_fn/server_fn_macro_default",
  "tachys",

  # integrations
  "integrations/actix",
  "integrations/axum",
  "integrations/utils",

  # libraries
  "meta",
  "router",
  "router_macro",
  "any_error",
]
exclude = ["benchmarks", "examples", "projects"]

[workspace.package]
version = "0.8.3"
edition = "2021"
rust-version = "1.80"

[workspace.dependencies]
# members
throw_error = { path = "./any_error/", version = "0.3.0" }
any_spawner = { path = "./any_spawner/", version = "0.3.0" }
const_str_slice_concat = { path = "./const_str_slice_concat", version = "0.1" }
either_of = { path = "./either_of/", version = "0.1.6" }
hydration_context = { path = "./hydration_context", version = "0.3.0" }
leptos = { path = "./leptos", version = "0.8.3" }
leptos_config = { path = "./leptos_config", version = "0.8.3" }
leptos_dom = { path = "./leptos_dom", version = "0.8.3" }
leptos_hot_reload = { path = "./leptos_hot_reload", version = "0.8.3" }
leptos_integration_utils = { path = "./integrations/utils", version = "0.8.3" }
leptos_macro = { path = "./leptos_macro", version = "0.8.3" }
leptos_router = { path = "./router", version = "0.8.3" }
leptos_router_macro = { path = "./router_macro", version = "0.8.3" }
leptos_server = { path = "./leptos_server", version = "0.8.3" }
leptos_meta = { path = "./meta", version = "0.8.3" }
next_tuple = { path = "./next_tuple", version = "0.1.0" }
oco_ref = { path = "./oco", version = "0.2.0" }
or_poisoned = { path = "./or_poisoned", version = "0.1.0" }
<<<<<<< HEAD
reactive_graph = { path = "./reactive_graph", version = "0.2.0" }
reactive_stores = { path = "./reactive_stores", version = "0.2.0" }
reactive_stores_macro = { path = "./reactive_stores_macro", version = "0.2.0" }
server_fn = { path = "./server_fn", version = "0.8.2" }
server_fn_macro = { path = "./server_fn_macro", version = "0.8.2" }
server_fn_macro_default = { path = "./server_fn/server_fn_macro_default", version = "0.8.2" }
tachys = { path = "./tachys", version = "0.2.0" }
wasm_split = { path = "./wasm_split", version = "0.1.0" }
wasm_split_macros = { path = "./wasm_split_macros", version = "0.1.0" }
=======
reactive_graph = { path = "./reactive_graph", version = "0.2.3" }
reactive_stores = { path = "./reactive_stores", version = "0.2.3" }
reactive_stores_macro = { path = "./reactive_stores_macro", version = "0.2.3" }
server_fn = { path = "./server_fn", version = "0.8.3" }
server_fn_macro = { path = "./server_fn_macro", version = "0.8.3" }
server_fn_macro_default = { path = "./server_fn/server_fn_macro_default", version = "0.8.3" }
tachys = { path = "./tachys", version = "0.2.4" }
>>>>>>> 131251b3

# members deps
async-once-cell = { default-features = false, version = "0.5.3" }
itertools = { default-features = false, version = "0.14.0" }
convert_case = { default-features = false, version = "0.8.0" }
serde_json = { default-features = false, version = "1.0.140" }
trybuild = { default-features = false, version = "1.0.105" }
typed-builder = { default-features = false, version = "0.21.0" }
thiserror = { default-features = false, version = "2.0.12" }
wasm-bindgen = { default-features = false, version = "0.2.100" }
indexmap = { default-features = false, version = "2.9.0" }
rstml = { default-features = false, version = "0.12.1" }
rustc_version = { default-features = false, version = "0.4.1" }
guardian = { default-features = false, version = "1.3.0" }
rustc-hash = { default-features = false, version = "2.1.1" }
actix-web = { default-features = false, version = "4.11.0" }
tracing = { default-features = false, version = "0.1.41" }
slotmap = { default-features = false, version = "1.0.7" }
futures = { default-features = false, version = "0.3.31" }
dashmap = { default-features = false, version = "6.1.0" }
pin-project-lite = { default-features = false, version = "0.2.16" }
send_wrapper = { default-features = false, version = "0.6.0" }
tokio-test = { default-features = false, version = "0.4.4" }
html-escape = { default-features = false, version = "0.2.13" }
proc-macro-error2 = { default-features = false, version = "2.0.1" }
const_format = { default-features = false, version = "0.2.34" }
gloo-net = { default-features = false, version = "0.6.0" }
url = { default-features = false, version = "2.5.4" }
tokio = { default-features = false, version = "1.45.1" }
base64 = { default-features = false, version = "0.22.1" }
cfg-if = { default-features = false, version = "1.0.0" }
wasm-bindgen-futures = { default-features = false, version = "0.4.50" }
tower = { default-features = false, version = "0.5.2" }
proc-macro2 = { default-features = false, version = "1.0.95" }
serde = { default-features = false, version = "1.0.219" }
parking_lot = { default-features = false, version = "0.12.4" }
axum = { default-features = false, version = "0.8.4" }
serde_qs = { default-features = false, version = "0.15.0" }
syn = { default-features = false, version = "2.0.104" }
xxhash-rust = { default-features = false, version = "0.8.15" }
paste = { default-features = false, version = "1.0.15" }
quote = { default-features = false, version = "1.0.40" }
web-sys = { default-features = false, version = "0.3.77" }
js-sys = { default-features = false, version = "0.3.77" }
rand = { default-features = false, version = "0.9.1" }
serde-lite = { default-features = false, version = "0.5.0" }
tokio-tungstenite = { default-features = false, version = "0.27.0" }
serial_test = { default-features = false, version = "3.2.0" }
erased = { default-features = false, version = "0.1.2" }
glib = { default-features = false, version = "0.20.12" }
async-trait = { default-features = false, version = "0.1.88" }
typed-builder-macro = { default-features = false, version = "0.21.0" }
linear-map = { default-features = false, version = "1.2.0" }
anyhow = { default-features = false, version = "1.0.98" }
walkdir = { default-features = false, version = "2.5.0" }
actix-ws = { default-features = false, version = "0.3.0" }
tower-http = { default-features = false, version = "0.6.4" }
prettyplease = { default-features = false, version = "0.2.35" }
inventory = { default-features = false, version = "0.3.20" }
config = { default-features = false, version = "0.15.11" }
camino = { default-features = false, version = "1.1.9" }
ciborium = { default-features = false, version = "0.2.2" }
multer = { default-features = false, version = "3.1.0" }
leptos-spin-macro = { default-features = false, version = "0.2.0" }
sledgehammer_utils = { default-features = false, version = "0.3.1" }
sledgehammer_bindgen = { default-features = false, version = "0.6.0" }
wasm-streams = { default-features = false, version = "0.4.2" }
rkyv = { default-features = false, version = "0.8.10" }
temp-env = { default-features = false, version = "0.3.6" }
uuid = { default-features = false, version = "1.17.0" }
bytes = { default-features = false, version = "1.10.1" }
http = { default-features = false, version = "1.3.1" }
regex = { default-features = false, version = "1.11.1" }
drain_filter_polyfill = { default-features = false, version = "0.1.3" }
tempfile = { default-features = false, version = "3.20.0" }
futures-lite = { default-features = false, version = "2.6.0" }
log = { default-features = false, version = "0.4.27" }
percent-encoding = { default-features = false, version = "2.3.1" }
async-executor = { default-features = false, version = "1.13.2" }
const-str = { default-features = false, version = "0.6.2" }
http-body-util = { default-features = false, version = "0.1.3" }
hyper = { default-features = false, version = "1.6.0" }
postcard = { default-features = false, version = "1.1.1" }
rmp-serde = { default-features = false, version = "1.3.0" }
reqwest = { default-features = false, version = "0.12.18" }
tower-layer = { default-features = false, version = "0.3.3" }
attribute-derive = { default-features = false, version = "0.10.3" }
insta = { default-features = false, version = "1.43.1" }
codee = { default-features = false, version = "0.3.0" }
actix-http = { default-features = false, version = "3.11.0" }
wasm-bindgen-test = { default-features = false, version = "0.3.50" }
rustversion = { default-features = false, version = "1.0.21" }
getrandom = { default-features = false, version = "0.3.3" }
actix-files = { default-features = false, version = "0.6.6" }
async-lock = { default-features = false, version = "3.4.0" }
base16 = { default-features = false, version = "0.2.1" }
digest = { default-features = false, version = "0.10.7" }
sha2 = { default-features = false, version = "0.10.8" }

[profile.release]
codegen-units = 1
lto = true
opt-level = 'z'

[workspace.metadata.cargo-all-features]
skip_feature_sets = [["csr", "ssr"], ["csr", "hydrate"], ["ssr", "hydrate"]]
max_combination_size = 2

[workspace.lints.rust]
unexpected_cfgs = { level = "warn", check-cfg = [
  'cfg(leptos_debuginfo)',
  'cfg(erase_components)',
] }<|MERGE_RESOLUTION|>--- conflicted
+++ resolved
@@ -64,17 +64,6 @@
 next_tuple = { path = "./next_tuple", version = "0.1.0" }
 oco_ref = { path = "./oco", version = "0.2.0" }
 or_poisoned = { path = "./or_poisoned", version = "0.1.0" }
-<<<<<<< HEAD
-reactive_graph = { path = "./reactive_graph", version = "0.2.0" }
-reactive_stores = { path = "./reactive_stores", version = "0.2.0" }
-reactive_stores_macro = { path = "./reactive_stores_macro", version = "0.2.0" }
-server_fn = { path = "./server_fn", version = "0.8.2" }
-server_fn_macro = { path = "./server_fn_macro", version = "0.8.2" }
-server_fn_macro_default = { path = "./server_fn/server_fn_macro_default", version = "0.8.2" }
-tachys = { path = "./tachys", version = "0.2.0" }
-wasm_split = { path = "./wasm_split", version = "0.1.0" }
-wasm_split_macros = { path = "./wasm_split_macros", version = "0.1.0" }
-=======
 reactive_graph = { path = "./reactive_graph", version = "0.2.3" }
 reactive_stores = { path = "./reactive_stores", version = "0.2.3" }
 reactive_stores_macro = { path = "./reactive_stores_macro", version = "0.2.3" }
@@ -82,7 +71,8 @@
 server_fn_macro = { path = "./server_fn_macro", version = "0.8.3" }
 server_fn_macro_default = { path = "./server_fn/server_fn_macro_default", version = "0.8.3" }
 tachys = { path = "./tachys", version = "0.2.4" }
->>>>>>> 131251b3
+wasm_split = { path = "./wasm_split", version = "0.1.0" }
+wasm_split_macros = { path = "./wasm_split_macros", version = "0.1.0" }
 
 # members deps
 async-once-cell = { default-features = false, version = "0.5.3" }
