--- conflicted
+++ resolved
@@ -261,9 +261,7 @@
     event_delegation::add_event_listener(event_name);
 }
 
-<<<<<<< HEAD
 #[doc(hidden)]
-=======
 pub fn add_event_listener_undelegated(
     target: &web_sys::Element,
     event_name: &'static str,
@@ -273,7 +271,6 @@
     _ = target.add_event_listener_with_callback(event_name, cb.unchecked_ref());
 }
 
->>>>>>> e3c12919
 #[inline(always)]
 pub fn ssr_event_listener(_cb: impl FnMut(web_sys::Event) + 'static) {
     // this function exists only for type inference in templates for SSR
